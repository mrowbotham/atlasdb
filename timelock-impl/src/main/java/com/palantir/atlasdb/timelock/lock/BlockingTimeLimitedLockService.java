--- conflicted
+++ resolved
@@ -108,14 +108,6 @@
                 ImmutableLockRequestSpecification.of("lockWithFullLockResponse", client.getClientId(), request));
     }
 
-<<<<<<< HEAD
-//    @Override
-//    public LockResponse lockWithFullLockResponse(String client, LockRequest request) throws InterruptedException {
-//        return delegate.lockWithFullLockResponse(client, request);
-//    }
-
-=======
->>>>>>> 89b9d165
     @Override
     public boolean unlock(HeldLocksToken token) {
         return delegate.unlock(token);
