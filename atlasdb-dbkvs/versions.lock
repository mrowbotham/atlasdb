{
    "compileClasspath": {
        "com.fasterxml.jackson.core:jackson-annotations": {
            "locked": "2.6.7",
            "transitive": [
                "com.fasterxml.jackson.core:jackson-databind",
                "com.palantir.atlasdb:atlasdb-api",
                "com.palantir.atlasdb:atlasdb-commons",
                "com.palantir.atlasdb:lock-api",
                "com.palantir.atlasdb:timestamp-api",
                "com.palantir.atlasdb:timestamp-client"
            ]
        },
        "com.fasterxml.jackson.core:jackson-core": {
            "locked": "2.6.7",
            "transitive": [
                "com.fasterxml.jackson.core:jackson-databind",
                "com.fasterxml.jackson.dataformat:jackson-dataformat-cbor",
                "com.fasterxml.jackson.datatype:jackson-datatype-guava",
                "com.fasterxml.jackson.datatype:jackson-datatype-jdk8",
                "com.fasterxml.jackson.datatype:jackson-datatype-jsr310",
                "com.fasterxml.jackson.jaxrs:jackson-jaxrs-base",
                "com.fasterxml.jackson.jaxrs:jackson-jaxrs-cbor-provider",
                "com.fasterxml.jackson.module:jackson-module-afterburner",
                "com.fasterxml.jackson.module:jackson-module-jaxb-annotations",
                "com.palantir.atlasdb:atlasdb-client"
            ]
        },
        "com.fasterxml.jackson.core:jackson-databind": {
            "locked": "2.6.7",
            "transitive": [
                "com.fasterxml.jackson.datatype:jackson-datatype-guava",
                "com.fasterxml.jackson.datatype:jackson-datatype-jdk8",
                "com.fasterxml.jackson.datatype:jackson-datatype-jsr310",
                "com.fasterxml.jackson.jaxrs:jackson-jaxrs-base",
                "com.fasterxml.jackson.jaxrs:jackson-jaxrs-cbor-provider",
                "com.fasterxml.jackson.module:jackson-module-afterburner",
                "com.fasterxml.jackson.module:jackson-module-jaxb-annotations",
                "com.netflix.feign:feign-jackson",
                "com.palantir.atlasdb:atlasdb-api",
                "com.palantir.atlasdb:atlasdb-client",
                "com.palantir.atlasdb:atlasdb-dbkvs-hikari",
                "com.palantir.atlasdb:atlasdb-persistent-lock-api",
                "com.palantir.atlasdb:lock-api",
                "com.palantir.atlasdb:qos-service-api",
                "com.palantir.atlasdb:timestamp-client",
                "com.palantir.remoting-api:errors",
                "com.palantir.remoting-api:ssl-config",
                "com.palantir.remoting-api:tracing",
                "com.palantir.remoting2:jackson-support",
                "com.palantir.remoting2:tracing",
                "com.palantir.remoting3:jackson-support",
                "com.palantir.remoting3:keystores",
                "com.palantir.remoting3:tracing",
                "com.palantir.tokens:auth-tokens"
            ]
        },
        "com.fasterxml.jackson.dataformat:jackson-dataformat-cbor": {
            "locked": "2.6.7",
            "transitive": [
                "com.fasterxml.jackson.jaxrs:jackson-jaxrs-cbor-provider",
                "com.palantir.remoting3:jackson-support"
            ]
        },
        "com.fasterxml.jackson.datatype:jackson-datatype-guava": {
            "locked": "2.6.7",
            "transitive": [
                "com.palantir.atlasdb:atlasdb-client",
                "com.palantir.remoting2:jackson-support",
                "com.palantir.remoting2:tracing",
                "com.palantir.remoting3:jackson-support",
                "com.palantir.remoting3:tracing"
            ]
        },
        "com.fasterxml.jackson.datatype:jackson-datatype-jdk8": {
            "locked": "2.6.7",
            "transitive": [
                "com.palantir.remoting2:jackson-support",
                "com.palantir.remoting2:tracing",
                "com.palantir.remoting3:jackson-support",
                "com.palantir.remoting3:tracing",
                "com.palantir.tokens:auth-tokens"
            ]
        },
        "com.fasterxml.jackson.datatype:jackson-datatype-jsr310": {
            "locked": "2.6.7",
            "transitive": [
                "com.palantir.remoting2:jackson-support",
                "com.palantir.remoting3:jackson-support"
            ]
        },
        "com.fasterxml.jackson.jaxrs:jackson-jaxrs-base": {
            "locked": "2.6.7",
            "transitive": [
                "com.fasterxml.jackson.jaxrs:jackson-jaxrs-cbor-provider"
            ]
        },
        "com.fasterxml.jackson.jaxrs:jackson-jaxrs-cbor-provider": {
            "locked": "2.6.7",
            "transitive": [
                "com.palantir.remoting3:jersey-servers"
            ]
        },
        "com.fasterxml.jackson.module:jackson-module-afterburner": {
            "locked": "2.6.7",
            "transitive": [
                "com.palantir.remoting2:jackson-support",
                "com.palantir.remoting2:tracing",
                "com.palantir.remoting3:jackson-support",
                "com.palantir.remoting3:jersey-servers",
                "com.palantir.remoting3:tracing"
            ]
        },
        "com.fasterxml.jackson.module:jackson-module-jaxb-annotations": {
            "locked": "2.6.7",
            "transitive": [
                "com.fasterxml.jackson.jaxrs:jackson-jaxrs-cbor-provider"
            ]
        },
        "com.google.code.findbugs:annotations": {
            "locked": "2.0.3",
            "transitive": [
                "com.palantir.atlasdb:atlasdb-api",
                "com.palantir.atlasdb:atlasdb-client",
                "com.palantir.atlasdb:atlasdb-client-protobufs",
                "com.palantir.atlasdb:atlasdb-commons",
                "com.palantir.atlasdb:atlasdb-dbkvs-hikari",
                "com.palantir.atlasdb:atlasdb-impl-shared",
                "com.palantir.atlasdb:atlasdb-lock-api",
                "com.palantir.atlasdb:atlasdb-persistent-lock-api",
                "com.palantir.atlasdb:commons-annotations",
                "com.palantir.atlasdb:commons-api",
                "com.palantir.atlasdb:commons-db",
                "com.palantir.atlasdb:commons-executors",
                "com.palantir.atlasdb:commons-proxy",
                "com.palantir.atlasdb:lock-api",
                "com.palantir.atlasdb:lock-impl",
                "com.palantir.atlasdb:qos-service-api",
                "com.palantir.atlasdb:timestamp-api",
                "com.palantir.atlasdb:timestamp-client",
                "com.palantir.atlasdb:timestamp-impl",
                "com.palantir.tritium:tritium-api",
                "com.palantir.tritium:tritium-core",
                "com.palantir.tritium:tritium-lib",
                "com.palantir.tritium:tritium-metrics",
                "com.palantir.tritium:tritium-slf4j",
                "com.palantir.tritium:tritium-tracing"
            ]
        },
        "com.google.code.findbugs:jsr305": {
            "locked": "3.0.1",
            "transitive": [
                "com.palantir.atlasdb:atlasdb-commons",
<<<<<<< HEAD
                "com.palantir.remoting-api:errors",
                "com.palantir.remoting3:jaxrs-clients",
                "com.palantir.remoting3:refresh-utils"
=======
                "com.palantir.remoting-api:errors"
>>>>>>> f236d3b8
            ]
        },
        "com.google.guava:guava": {
            "locked": "18.0",
            "transitive": [
                "com.fasterxml.jackson.datatype:jackson-datatype-guava",
                "com.palantir.atlasdb:atlasdb-commons",
                "com.palantir.common:streams",
                "com.palantir.remoting2:tracing",
                "com.palantir.remoting3:error-handling",
                "com.palantir.remoting3:jaxrs-clients",
                "com.palantir.remoting3:keystores",
                "com.palantir.remoting3:okhttp-clients",
                "com.palantir.remoting3:refresh-utils",
                "com.palantir.remoting3:tracing",
                "com.palantir.tritium:tritium-core",
                "com.palantir.tritium:tritium-lib",
                "com.palantir.tritium:tritium-metrics"
            ]
        },
        "com.google.protobuf:protobuf-java": {
            "locked": "2.6.0",
            "transitive": [
                "com.palantir.atlasdb:atlasdb-client",
                "com.palantir.atlasdb:atlasdb-client-protobufs"
            ]
        },
        "com.googlecode.json-simple:json-simple": {
            "locked": "1.1.1",
            "transitive": [
                "com.palantir.atlasdb:atlasdb-client"
            ]
        },
        "com.googlecode.protobuf-java-format:protobuf-java-format": {
            "locked": "1.2",
            "transitive": [
                "com.palantir.atlasdb:atlasdb-client"
            ]
        },
        "com.jcraft:jzlib": {
            "locked": "1.1.3",
            "transitive": [
                "com.palantir.remoting3:jersey-servers"
            ]
        },
        "com.mchange:c3p0": {
            "locked": "0.9.5.1",
            "transitive": [
                "com.palantir.atlasdb:commons-db"
            ]
        },
        "com.mchange:mchange-commons-java": {
            "locked": "0.2.10",
            "transitive": [
                "com.mchange:c3p0"
            ]
        },
        "com.netflix.feign:feign-core": {
            "locked": "8.17.0",
            "transitive": [
                "com.netflix.feign:feign-jackson",
                "com.netflix.feign:feign-jaxrs",
                "com.netflix.feign:feign-okhttp",
                "com.netflix.feign:feign-slf4j"
            ]
        },
        "com.netflix.feign:feign-jackson": {
            "locked": "8.17.0",
            "transitive": [
                "com.palantir.remoting3:jaxrs-clients"
            ]
        },
        "com.netflix.feign:feign-jaxrs": {
            "locked": "8.17.0",
            "transitive": [
                "com.palantir.remoting3:jaxrs-clients"
            ]
        },
        "com.netflix.feign:feign-okhttp": {
            "locked": "8.17.0",
            "transitive": [
                "com.palantir.remoting3:jaxrs-clients"
            ]
        },
        "com.netflix.feign:feign-slf4j": {
            "locked": "8.17.0",
            "transitive": [
                "com.palantir.remoting3:jaxrs-clients"
            ]
        },
        "com.palantir.atlasdb:atlasdb-api": {
            "project": true,
            "transitive": [
                "com.palantir.atlasdb:atlasdb-client",
                "com.palantir.atlasdb:atlasdb-lock-api"
            ]
        },
        "com.palantir.atlasdb:atlasdb-client": {
            "project": true,
            "transitive": [
                "com.palantir.atlasdb:atlasdb-impl-shared",
                "com.palantir.atlasdb:timestamp-impl"
            ]
        },
        "com.palantir.atlasdb:atlasdb-client-protobufs": {
            "project": true,
            "transitive": [
                "com.palantir.atlasdb:atlasdb-client"
            ]
        },
        "com.palantir.atlasdb:atlasdb-commons": {
            "project": true,
            "transitive": [
                "com.palantir.atlasdb:atlasdb-api",
                "com.palantir.atlasdb:atlasdb-client",
                "com.palantir.atlasdb:atlasdb-impl-shared",
                "com.palantir.atlasdb:commons-api",
                "com.palantir.atlasdb:lock-api",
                "com.palantir.atlasdb:lock-impl",
                "com.palantir.atlasdb:timestamp-client",
                "com.palantir.atlasdb:timestamp-impl"
            ]
        },
        "com.palantir.atlasdb:atlasdb-dbkvs-hikari": {
            "project": true
        },
        "com.palantir.atlasdb:atlasdb-impl-shared": {
            "project": true
        },
        "com.palantir.atlasdb:atlasdb-lock-api": {
            "project": true,
            "transitive": [
                "com.palantir.atlasdb:atlasdb-impl-shared"
            ]
        },
        "com.palantir.atlasdb:atlasdb-persistent-lock-api": {
            "project": true,
            "transitive": [
                "com.palantir.atlasdb:atlasdb-impl-shared"
            ]
        },
        "com.palantir.atlasdb:commons-annotations": {
            "project": true,
            "transitive": [
                "com.palantir.atlasdb:commons-api"
            ]
        },
        "com.palantir.atlasdb:commons-api": {
            "project": true,
            "transitive": [
                "com.palantir.atlasdb:commons-db"
            ]
        },
        "com.palantir.atlasdb:commons-db": {
            "project": true,
            "transitive": [
                "com.palantir.atlasdb:atlasdb-dbkvs-hikari"
            ]
        },
        "com.palantir.atlasdb:commons-executors": {
            "project": true,
            "transitive": [
                "com.palantir.atlasdb:atlasdb-commons"
            ]
        },
        "com.palantir.atlasdb:commons-proxy": {
            "project": true,
            "transitive": [
                "com.palantir.atlasdb:commons-db"
            ]
        },
        "com.palantir.atlasdb:lock-api": {
            "project": true,
            "transitive": [
                "com.palantir.atlasdb:atlasdb-lock-api",
                "com.palantir.atlasdb:lock-impl"
            ]
        },
        "com.palantir.atlasdb:lock-impl": {
            "project": true,
            "transitive": [
                "com.palantir.atlasdb:atlasdb-impl-shared"
            ]
        },
        "com.palantir.atlasdb:qos-service-api": {
            "project": true,
            "transitive": [
                "com.palantir.atlasdb:atlasdb-api",
                "com.palantir.atlasdb:atlasdb-client",
                "com.palantir.atlasdb:atlasdb-impl-shared"
            ]
        },
        "com.palantir.atlasdb:timestamp-api": {
            "project": true,
            "transitive": [
                "com.palantir.atlasdb:atlasdb-api",
                "com.palantir.atlasdb:atlasdb-impl-shared",
                "com.palantir.atlasdb:lock-api",
                "com.palantir.atlasdb:timestamp-client",
                "com.palantir.atlasdb:timestamp-impl"
            ]
        },
        "com.palantir.atlasdb:timestamp-client": {
            "project": true,
            "transitive": [
                "com.palantir.atlasdb:atlasdb-impl-shared",
                "com.palantir.atlasdb:timestamp-impl"
            ]
        },
        "com.palantir.atlasdb:timestamp-impl": {
            "project": true
        },
        "com.palantir.common:streams": {
            "locked": "1.9.0",
            "transitive": [
                "com.palantir.atlasdb:atlasdb-impl-shared"
            ]
        },
        "com.palantir.patches.sourceforge:trove3": {
            "locked": "3.0.3-p5",
            "transitive": [
                "com.palantir.atlasdb:atlasdb-impl-shared",
                "com.palantir.atlasdb:lock-impl"
            ]
        },
        "com.palantir.remoting-api:errors": {
            "locked": "1.4.0",
            "transitive": [
                "com.palantir.remoting3:error-handling"
            ]
        },
        "com.palantir.remoting-api:service-config": {
            "locked": "1.4.0",
            "transitive": [
                "com.palantir.remoting3:http-clients"
            ]
        },
        "com.palantir.remoting-api:ssl-config": {
            "locked": "1.4.0",
            "transitive": [
                "com.palantir.atlasdb:atlasdb-api",
                "com.palantir.remoting-api:service-config",
                "com.palantir.remoting3:keystores"
            ]
        },
        "com.palantir.remoting-api:tracing": {
            "locked": "1.4.0",
            "transitive": [
                "com.palantir.remoting3:tracing"
            ]
        },
        "com.palantir.remoting2:jackson-support": {
            "locked": "2.3.0",
            "transitive": [
                "com.palantir.remoting2:tracing"
            ]
        },
        "com.palantir.remoting2:tracing": {
            "locked": "2.3.0",
            "transitive": [
                "com.palantir.atlasdb:commons-db"
            ]
        },
        "com.palantir.remoting3:error-handling": {
            "locked": "3.5.1",
            "transitive": [
                "com.palantir.remoting3:jaxrs-clients",
                "com.palantir.remoting3:jersey-servers",
                "com.palantir.remoting3:okhttp-clients"
            ]
        },
        "com.palantir.remoting3:http-clients": {
            "locked": "3.5.1",
            "transitive": [
                "com.palantir.remoting3:jaxrs-clients",
                "com.palantir.remoting3:okhttp-clients"
            ]
        },
        "com.palantir.remoting3:jackson-support": {
            "locked": "3.5.1",
            "transitive": [
                "com.palantir.remoting3:error-handling",
                "com.palantir.remoting3:jaxrs-clients",
                "com.palantir.remoting3:tracing"
            ]
        },
        "com.palantir.remoting3:jaxrs-clients": {
            "locked": "3.5.1",
            "transitive": [
<<<<<<< HEAD
                "com.palantir.atlasdb:atlasdb-api",
=======
>>>>>>> f236d3b8
                "com.palantir.atlasdb:qos-service-api"
            ]
        },
        "com.palantir.remoting3:jersey-servers": {
            "locked": "3.5.1",
            "transitive": [
                "com.palantir.atlasdb:atlasdb-impl-shared"
            ]
        },
        "com.palantir.remoting3:keystores": {
            "locked": "3.5.1",
            "transitive": [
                "com.palantir.remoting3:http-clients",
                "com.palantir.remoting3:jaxrs-clients"
            ]
        },
        "com.palantir.remoting3:okhttp-clients": {
            "locked": "3.5.1",
            "transitive": [
                "com.palantir.remoting3:jaxrs-clients"
            ]
        },
        "com.palantir.remoting3:refresh-utils": {
            "locked": "3.5.1",
            "transitive": [
                "com.palantir.remoting3:jaxrs-clients"
            ]
        },
        "com.palantir.remoting3:tracing": {
            "locked": "3.5.1",
            "transitive": [
                "com.palantir.atlasdb:atlasdb-client",
                "com.palantir.atlasdb:atlasdb-impl-shared",
                "com.palantir.atlasdb:lock-impl",
                "com.palantir.remoting3:jersey-servers",
                "com.palantir.remoting3:tracing-okhttp3"
            ]
        },
        "com.palantir.remoting3:tracing-okhttp3": {
            "locked": "3.5.1",
            "transitive": [
                "com.palantir.remoting3:jaxrs-clients",
                "com.palantir.remoting3:okhttp-clients"
            ]
        },
        "com.palantir.safe-logging:safe-logging": {
            "locked": "0.1.3",
            "transitive": [
                "com.palantir.atlasdb:atlasdb-client",
                "com.palantir.atlasdb:atlasdb-commons",
                "com.palantir.atlasdb:atlasdb-impl-shared",
                "com.palantir.atlasdb:lock-api",
                "com.palantir.atlasdb:lock-impl",
                "com.palantir.atlasdb:qos-service-api",
                "com.palantir.atlasdb:timestamp-api",
                "com.palantir.atlasdb:timestamp-impl",
                "com.palantir.remoting-api:errors",
                "com.palantir.remoting3:jersey-servers",
                "com.palantir.remoting3:tracing",
                "com.palantir.tritium:tritium-core",
                "com.palantir.tritium:tritium-lib",
                "com.palantir.tritium:tritium-metrics",
                "com.palantir.tritium:tritium-registry",
                "com.palantir.tritium:tritium-slf4j",
                "com.palantir.tritium:tritium-tracing"
            ]
        },
        "com.palantir.tokens:auth-tokens": {
            "locked": "3.0.0",
            "transitive": [
                "com.palantir.remoting-api:service-config"
            ]
        },
        "com.palantir.tritium:tritium-api": {
<<<<<<< HEAD
            "locked": "0.8.4",
=======
            "locked": "0.9.0",
>>>>>>> f236d3b8
            "transitive": [
                "com.palantir.tritium:tritium-core",
                "com.palantir.tritium:tritium-lib",
                "com.palantir.tritium:tritium-metrics",
                "com.palantir.tritium:tritium-slf4j",
                "com.palantir.tritium:tritium-tracing"
            ]
        },
        "com.palantir.tritium:tritium-core": {
<<<<<<< HEAD
            "locked": "0.8.4",
=======
            "locked": "0.9.0",
>>>>>>> f236d3b8
            "transitive": [
                "com.palantir.tritium:tritium-lib",
                "com.palantir.tritium:tritium-metrics",
                "com.palantir.tritium:tritium-slf4j",
                "com.palantir.tritium:tritium-tracing"
            ]
        },
        "com.palantir.tritium:tritium-lib": {
<<<<<<< HEAD
            "locked": "0.8.4",
=======
            "locked": "0.9.0",
>>>>>>> f236d3b8
            "transitive": [
                "com.palantir.atlasdb:atlasdb-client"
            ]
        },
        "com.palantir.tritium:tritium-metrics": {
<<<<<<< HEAD
            "locked": "0.8.4",
=======
            "locked": "0.9.0",
>>>>>>> f236d3b8
            "transitive": [
                "com.palantir.atlasdb:atlasdb-client",
                "com.palantir.tritium:tritium-lib"
            ]
        },
        "com.palantir.tritium:tritium-proxy": {
<<<<<<< HEAD
            "locked": "0.8.4",
=======
            "locked": "0.9.0",
>>>>>>> f236d3b8
            "transitive": [
                "com.palantir.tritium:tritium-lib"
            ]
        },
        "com.palantir.tritium:tritium-registry": {
<<<<<<< HEAD
            "locked": "0.8.4",
=======
            "locked": "0.9.0",
>>>>>>> f236d3b8
            "transitive": [
                "com.palantir.atlasdb:atlasdb-client"
            ]
        },
        "com.palantir.tritium:tritium-slf4j": {
<<<<<<< HEAD
            "locked": "0.8.4",
=======
            "locked": "0.9.0",
>>>>>>> f236d3b8
            "transitive": [
                "com.palantir.tritium:tritium-lib"
            ]
        },
        "com.palantir.tritium:tritium-tracing": {
<<<<<<< HEAD
            "locked": "0.8.4",
=======
            "locked": "0.9.0",
>>>>>>> f236d3b8
            "transitive": [
                "com.palantir.tritium:tritium-lib"
            ]
        },
        "com.squareup.okhttp3:logging-interceptor": {
            "locked": "3.8.1",
            "transitive": [
                "com.palantir.remoting3:okhttp-clients"
            ]
        },
<<<<<<< HEAD
        "com.squareup.okhttp3:okhttp": {
            "locked": "3.8.1",
            "transitive": [
                "com.netflix.feign:feign-okhttp",
                "com.palantir.remoting3:okhttp-clients",
                "com.palantir.remoting3:tracing-okhttp3",
                "com.squareup.okhttp3:logging-interceptor"
            ]
        },
        "com.squareup.okio:okio": {
            "locked": "1.13.0",
            "transitive": [
                "com.squareup.okhttp3:okhttp"
            ]
        },
=======
>>>>>>> f236d3b8
        "com.squareup:javapoet": {
            "locked": "1.9.0",
            "transitive": [
                "com.palantir.atlasdb:atlasdb-client"
            ]
        },
        "com.zaxxer:HikariCP": {
            "locked": "2.4.7",
            "transitive": [
                "com.palantir.atlasdb:commons-db"
            ]
        },
        "commons-dbutils:commons-dbutils": {
            "locked": "1.3",
            "transitive": [
                "com.palantir.atlasdb:commons-db"
            ]
        },
        "commons-io:commons-io": {
            "locked": "2.1",
            "transitive": [
                "com.palantir.atlasdb:commons-db"
            ]
        },
        "commons-lang:commons-lang": {
            "locked": "2.6",
            "transitive": [
                "com.palantir.atlasdb:atlasdb-client"
            ]
        },
        "io.dropwizard.metrics:metrics-core": {
            "locked": "3.2.3",
            "transitive": [
                "com.palantir.atlasdb:atlasdb-commons",
                "com.palantir.atlasdb:atlasdb-dbkvs-hikari",
                "com.palantir.remoting3:okhttp-clients"
            ]
        },
        "javax.validation:validation-api": {
            "locked": "1.1.0.Final",
            "transitive": [
                "com.palantir.atlasdb:atlasdb-api"
            ]
        },
        "javax.ws.rs:javax.ws.rs-api": {
            "locked": "2.0.1",
            "transitive": [
                "com.palantir.atlasdb:atlasdb-api",
                "com.palantir.atlasdb:atlasdb-commons",
                "com.palantir.atlasdb:atlasdb-persistent-lock-api",
                "com.palantir.atlasdb:lock-api",
                "com.palantir.atlasdb:qos-service-api",
                "com.palantir.atlasdb:timestamp-api",
                "com.palantir.remoting-api:errors",
                "com.palantir.remoting3:error-handling",
                "com.palantir.remoting3:jaxrs-clients"
            ]
        },
        "joda-time:joda-time": {
            "locked": "2.7",
            "transitive": [
                "com.palantir.atlasdb:commons-db",
                "com.palantir.atlasdb:lock-impl"
            ]
        },
        "net.jpountz.lz4:lz4": {
            "locked": "1.3.0",
            "transitive": [
                "com.palantir.atlasdb:atlasdb-commons"
            ]
        },
        "org.apache.commons:commons-lang3": {
            "locked": "3.1",
            "transitive": [
                "com.palantir.atlasdb:atlasdb-api",
                "com.palantir.atlasdb:commons-db"
            ]
        },
        "org.apache.commons:commons-math3": {
            "locked": "3.2",
            "transitive": [
                "com.palantir.atlasdb:atlasdb-commons"
            ]
        },
        "org.hdrhistogram:HdrHistogram": {
            "locked": "2.1.10",
            "transitive": [
                "com.palantir.atlasdb:atlasdb-client"
            ]
        },
        "org.jvnet:animal-sniffer-annotation": {
            "locked": "1.0",
            "transitive": [
                "com.netflix.feign:feign-core"
            ]
        },
        "org.mpierce.metrics.reservoir:hdrhistogram-metrics-reservoir": {
            "locked": "1.1.2",
            "transitive": [
                "com.palantir.tritium:tritium-metrics"
            ]
        },
        "org.postgresql:postgresql": {
            "locked": "9.4.1209",
            "transitive": [
                "com.palantir.atlasdb:commons-db"
            ]
        },
        "org.slf4j:slf4j-api": {
            "locked": "1.7.5",
            "transitive": [
                "com.netflix.feign:feign-slf4j",
                "com.palantir.atlasdb:atlasdb-commons",
                "com.palantir.atlasdb:commons-proxy",
                "com.palantir.remoting2:tracing",
                "com.palantir.remoting3:error-handling",
                "com.palantir.remoting3:jaxrs-clients",
                "com.palantir.remoting3:okhttp-clients",
                "com.palantir.remoting3:tracing",
                "com.palantir.tokens:auth-tokens",
                "com.palantir.tritium:tritium-core",
                "com.palantir.tritium:tritium-lib",
                "com.palantir.tritium:tritium-metrics",
                "com.palantir.tritium:tritium-slf4j",
                "com.palantir.tritium:tritium-tracing",
                "com.zaxxer:HikariCP",
                "io.dropwizard.metrics:metrics-core"
            ]
        },
        "org.xerial.snappy:snappy-java": {
            "locked": "1.1.1.7",
            "transitive": [
                "com.palantir.atlasdb:atlasdb-client"
            ]
        },
        "org.yaml:snakeyaml": {
            "locked": "1.12",
            "transitive": [
                "com.palantir.atlasdb:lock-impl"
            ]
        }
    },
    "runtime": {
        "com.fasterxml.jackson.core:jackson-annotations": {
            "locked": "2.6.7",
            "transitive": [
                "com.fasterxml.jackson.core:jackson-databind",
                "com.palantir.atlasdb:atlasdb-api",
                "com.palantir.atlasdb:atlasdb-commons",
                "com.palantir.atlasdb:lock-api",
                "com.palantir.atlasdb:timestamp-api",
                "com.palantir.atlasdb:timestamp-client"
            ]
        },
        "com.fasterxml.jackson.core:jackson-core": {
            "locked": "2.6.7",
            "transitive": [
                "com.fasterxml.jackson.core:jackson-databind",
                "com.fasterxml.jackson.dataformat:jackson-dataformat-cbor",
                "com.fasterxml.jackson.datatype:jackson-datatype-guava",
                "com.fasterxml.jackson.datatype:jackson-datatype-jdk8",
                "com.fasterxml.jackson.datatype:jackson-datatype-jsr310",
                "com.fasterxml.jackson.jaxrs:jackson-jaxrs-base",
                "com.fasterxml.jackson.jaxrs:jackson-jaxrs-cbor-provider",
                "com.fasterxml.jackson.module:jackson-module-afterburner",
                "com.fasterxml.jackson.module:jackson-module-jaxb-annotations",
                "com.palantir.atlasdb:atlasdb-client"
            ]
        },
        "com.fasterxml.jackson.core:jackson-databind": {
            "locked": "2.6.7",
            "transitive": [
                "com.fasterxml.jackson.datatype:jackson-datatype-guava",
                "com.fasterxml.jackson.datatype:jackson-datatype-jdk8",
                "com.fasterxml.jackson.datatype:jackson-datatype-jsr310",
                "com.fasterxml.jackson.jaxrs:jackson-jaxrs-base",
                "com.fasterxml.jackson.jaxrs:jackson-jaxrs-cbor-provider",
                "com.fasterxml.jackson.module:jackson-module-afterburner",
                "com.fasterxml.jackson.module:jackson-module-jaxb-annotations",
                "com.netflix.feign:feign-jackson",
                "com.palantir.atlasdb:atlasdb-api",
                "com.palantir.atlasdb:atlasdb-client",
                "com.palantir.atlasdb:atlasdb-dbkvs-hikari",
                "com.palantir.atlasdb:atlasdb-persistent-lock-api",
                "com.palantir.atlasdb:lock-api",
                "com.palantir.atlasdb:qos-service-api",
                "com.palantir.atlasdb:timestamp-client",
                "com.palantir.remoting-api:errors",
                "com.palantir.remoting-api:ssl-config",
                "com.palantir.remoting-api:tracing",
                "com.palantir.remoting2:jackson-support",
                "com.palantir.remoting2:tracing",
                "com.palantir.remoting3:jackson-support",
                "com.palantir.remoting3:keystores",
                "com.palantir.remoting3:tracing",
                "com.palantir.tokens:auth-tokens"
            ]
        },
        "com.fasterxml.jackson.dataformat:jackson-dataformat-cbor": {
            "locked": "2.6.7",
            "transitive": [
                "com.fasterxml.jackson.jaxrs:jackson-jaxrs-cbor-provider",
                "com.palantir.remoting3:jackson-support"
            ]
        },
        "com.fasterxml.jackson.datatype:jackson-datatype-guava": {
            "locked": "2.6.7",
            "transitive": [
                "com.palantir.atlasdb:atlasdb-client",
                "com.palantir.remoting2:jackson-support",
                "com.palantir.remoting2:tracing",
                "com.palantir.remoting3:jackson-support",
                "com.palantir.remoting3:tracing"
            ]
        },
        "com.fasterxml.jackson.datatype:jackson-datatype-jdk8": {
            "locked": "2.6.7",
            "transitive": [
                "com.palantir.remoting2:jackson-support",
                "com.palantir.remoting2:tracing",
                "com.palantir.remoting3:jackson-support",
                "com.palantir.remoting3:tracing",
                "com.palantir.tokens:auth-tokens"
            ]
        },
        "com.fasterxml.jackson.datatype:jackson-datatype-jsr310": {
            "locked": "2.6.7",
            "transitive": [
                "com.palantir.remoting2:jackson-support",
                "com.palantir.remoting3:jackson-support"
            ]
        },
        "com.fasterxml.jackson.jaxrs:jackson-jaxrs-base": {
            "locked": "2.6.7",
            "transitive": [
                "com.fasterxml.jackson.jaxrs:jackson-jaxrs-cbor-provider"
            ]
        },
        "com.fasterxml.jackson.jaxrs:jackson-jaxrs-cbor-provider": {
            "locked": "2.6.7",
            "transitive": [
                "com.palantir.remoting3:jersey-servers"
            ]
        },
        "com.fasterxml.jackson.module:jackson-module-afterburner": {
            "locked": "2.6.7",
            "transitive": [
                "com.palantir.remoting2:jackson-support",
                "com.palantir.remoting2:tracing",
                "com.palantir.remoting3:jackson-support",
                "com.palantir.remoting3:jersey-servers",
                "com.palantir.remoting3:tracing"
            ]
        },
        "com.fasterxml.jackson.module:jackson-module-jaxb-annotations": {
            "locked": "2.6.7",
            "transitive": [
                "com.fasterxml.jackson.jaxrs:jackson-jaxrs-cbor-provider"
            ]
        },
        "com.google.code.findbugs:annotations": {
            "locked": "2.0.3",
            "transitive": [
                "com.palantir.atlasdb:atlasdb-api",
                "com.palantir.atlasdb:atlasdb-client",
                "com.palantir.atlasdb:atlasdb-client-protobufs",
                "com.palantir.atlasdb:atlasdb-commons",
                "com.palantir.atlasdb:atlasdb-dbkvs-hikari",
                "com.palantir.atlasdb:atlasdb-impl-shared",
                "com.palantir.atlasdb:atlasdb-lock-api",
                "com.palantir.atlasdb:atlasdb-persistent-lock-api",
                "com.palantir.atlasdb:commons-annotations",
                "com.palantir.atlasdb:commons-api",
                "com.palantir.atlasdb:commons-db",
                "com.palantir.atlasdb:commons-executors",
                "com.palantir.atlasdb:commons-proxy",
                "com.palantir.atlasdb:lock-api",
                "com.palantir.atlasdb:lock-impl",
                "com.palantir.atlasdb:qos-service-api",
                "com.palantir.atlasdb:timestamp-api",
                "com.palantir.atlasdb:timestamp-client",
                "com.palantir.atlasdb:timestamp-impl",
                "com.palantir.tritium:tritium-api",
                "com.palantir.tritium:tritium-core",
                "com.palantir.tritium:tritium-lib",
                "com.palantir.tritium:tritium-metrics",
                "com.palantir.tritium:tritium-slf4j",
                "com.palantir.tritium:tritium-tracing"
            ]
        },
        "com.google.code.findbugs:jsr305": {
            "locked": "3.0.1",
            "transitive": [
                "com.palantir.atlasdb:atlasdb-commons",
<<<<<<< HEAD
                "com.palantir.remoting-api:errors",
                "com.palantir.remoting3:jaxrs-clients",
                "com.palantir.remoting3:refresh-utils"
=======
                "com.palantir.remoting-api:errors"
>>>>>>> f236d3b8
            ]
        },
        "com.google.guava:guava": {
            "locked": "18.0",
            "transitive": [
                "com.fasterxml.jackson.datatype:jackson-datatype-guava",
                "com.palantir.atlasdb:atlasdb-commons",
                "com.palantir.common:streams",
                "com.palantir.remoting2:tracing",
                "com.palantir.remoting3:error-handling",
                "com.palantir.remoting3:jaxrs-clients",
                "com.palantir.remoting3:keystores",
                "com.palantir.remoting3:okhttp-clients",
                "com.palantir.remoting3:refresh-utils",
                "com.palantir.remoting3:tracing",
                "com.palantir.tritium:tritium-core",
                "com.palantir.tritium:tritium-lib",
                "com.palantir.tritium:tritium-metrics"
            ]
        },
        "com.google.protobuf:protobuf-java": {
            "locked": "2.6.0",
            "transitive": [
                "com.palantir.atlasdb:atlasdb-client",
                "com.palantir.atlasdb:atlasdb-client-protobufs"
            ]
        },
        "com.googlecode.json-simple:json-simple": {
            "locked": "1.1.1",
            "transitive": [
                "com.palantir.atlasdb:atlasdb-client"
            ]
        },
        "com.googlecode.protobuf-java-format:protobuf-java-format": {
            "locked": "1.2",
            "transitive": [
                "com.palantir.atlasdb:atlasdb-client"
            ]
        },
        "com.jcraft:jzlib": {
            "locked": "1.1.3",
            "transitive": [
                "com.palantir.remoting3:jersey-servers"
            ]
        },
        "com.mchange:c3p0": {
            "locked": "0.9.5.1",
            "transitive": [
                "com.palantir.atlasdb:commons-db"
            ]
        },
        "com.mchange:mchange-commons-java": {
            "locked": "0.2.10",
            "transitive": [
                "com.mchange:c3p0"
            ]
        },
        "com.netflix.feign:feign-core": {
            "locked": "8.17.0",
            "transitive": [
                "com.netflix.feign:feign-jackson",
                "com.netflix.feign:feign-jaxrs",
                "com.netflix.feign:feign-okhttp",
                "com.netflix.feign:feign-slf4j"
            ]
        },
        "com.netflix.feign:feign-jackson": {
            "locked": "8.17.0",
            "transitive": [
                "com.palantir.remoting3:jaxrs-clients"
            ]
        },
        "com.netflix.feign:feign-jaxrs": {
            "locked": "8.17.0",
            "transitive": [
                "com.palantir.remoting3:jaxrs-clients"
            ]
        },
        "com.netflix.feign:feign-okhttp": {
            "locked": "8.17.0",
            "transitive": [
                "com.palantir.remoting3:jaxrs-clients"
            ]
        },
        "com.netflix.feign:feign-slf4j": {
            "locked": "8.17.0",
            "transitive": [
                "com.palantir.remoting3:jaxrs-clients"
            ]
        },
        "com.palantir.atlasdb:atlasdb-api": {
            "project": true,
            "transitive": [
                "com.palantir.atlasdb:atlasdb-client",
                "com.palantir.atlasdb:atlasdb-lock-api"
            ]
        },
        "com.palantir.atlasdb:atlasdb-client": {
            "project": true,
            "transitive": [
                "com.palantir.atlasdb:atlasdb-impl-shared",
                "com.palantir.atlasdb:timestamp-impl"
            ]
        },
        "com.palantir.atlasdb:atlasdb-client-protobufs": {
            "project": true,
            "transitive": [
                "com.palantir.atlasdb:atlasdb-client"
            ]
        },
        "com.palantir.atlasdb:atlasdb-commons": {
            "project": true,
            "transitive": [
                "com.palantir.atlasdb:atlasdb-api",
                "com.palantir.atlasdb:atlasdb-client",
                "com.palantir.atlasdb:atlasdb-impl-shared",
                "com.palantir.atlasdb:commons-api",
                "com.palantir.atlasdb:lock-api",
                "com.palantir.atlasdb:lock-impl",
                "com.palantir.atlasdb:timestamp-client",
                "com.palantir.atlasdb:timestamp-impl"
            ]
        },
        "com.palantir.atlasdb:atlasdb-dbkvs-hikari": {
            "project": true
        },
        "com.palantir.atlasdb:atlasdb-impl-shared": {
            "project": true
        },
        "com.palantir.atlasdb:atlasdb-lock-api": {
            "project": true,
            "transitive": [
                "com.palantir.atlasdb:atlasdb-impl-shared"
            ]
        },
        "com.palantir.atlasdb:atlasdb-persistent-lock-api": {
            "project": true,
            "transitive": [
                "com.palantir.atlasdb:atlasdb-impl-shared"
            ]
        },
        "com.palantir.atlasdb:commons-annotations": {
            "project": true,
            "transitive": [
                "com.palantir.atlasdb:commons-api"
            ]
        },
        "com.palantir.atlasdb:commons-api": {
            "project": true,
            "transitive": [
                "com.palantir.atlasdb:commons-db"
            ]
        },
        "com.palantir.atlasdb:commons-db": {
            "project": true,
            "transitive": [
                "com.palantir.atlasdb:atlasdb-dbkvs-hikari"
            ]
        },
        "com.palantir.atlasdb:commons-executors": {
            "project": true,
            "transitive": [
                "com.palantir.atlasdb:atlasdb-commons"
            ]
        },
        "com.palantir.atlasdb:commons-proxy": {
            "project": true,
            "transitive": [
                "com.palantir.atlasdb:commons-db"
            ]
        },
        "com.palantir.atlasdb:lock-api": {
            "project": true,
            "transitive": [
                "com.palantir.atlasdb:atlasdb-lock-api",
                "com.palantir.atlasdb:lock-impl"
            ]
        },
        "com.palantir.atlasdb:lock-impl": {
            "project": true,
            "transitive": [
                "com.palantir.atlasdb:atlasdb-impl-shared"
            ]
        },
        "com.palantir.atlasdb:qos-service-api": {
            "project": true,
            "transitive": [
                "com.palantir.atlasdb:atlasdb-api",
                "com.palantir.atlasdb:atlasdb-client",
                "com.palantir.atlasdb:atlasdb-impl-shared"
            ]
        },
        "com.palantir.atlasdb:timestamp-api": {
            "project": true,
            "transitive": [
                "com.palantir.atlasdb:atlasdb-api",
                "com.palantir.atlasdb:atlasdb-impl-shared",
                "com.palantir.atlasdb:lock-api",
                "com.palantir.atlasdb:timestamp-client",
                "com.palantir.atlasdb:timestamp-impl"
            ]
        },
        "com.palantir.atlasdb:timestamp-client": {
            "project": true,
            "transitive": [
                "com.palantir.atlasdb:atlasdb-impl-shared",
                "com.palantir.atlasdb:timestamp-impl"
            ]
        },
        "com.palantir.atlasdb:timestamp-impl": {
            "project": true
        },
        "com.palantir.common:streams": {
            "locked": "1.9.0",
            "transitive": [
                "com.palantir.atlasdb:atlasdb-impl-shared"
            ]
        },
        "com.palantir.patches.sourceforge:trove3": {
            "locked": "3.0.3-p5",
            "transitive": [
                "com.palantir.atlasdb:atlasdb-impl-shared",
                "com.palantir.atlasdb:lock-impl"
            ]
        },
        "com.palantir.remoting-api:errors": {
            "locked": "1.4.0",
            "transitive": [
                "com.palantir.remoting3:error-handling"
            ]
        },
        "com.palantir.remoting-api:service-config": {
            "locked": "1.4.0",
            "transitive": [
                "com.palantir.remoting3:http-clients"
            ]
        },
        "com.palantir.remoting-api:ssl-config": {
            "locked": "1.4.0",
            "transitive": [
                "com.palantir.atlasdb:atlasdb-api",
                "com.palantir.remoting-api:service-config",
                "com.palantir.remoting3:keystores"
            ]
        },
        "com.palantir.remoting-api:tracing": {
            "locked": "1.4.0",
            "transitive": [
                "com.palantir.remoting3:tracing"
            ]
        },
        "com.palantir.remoting2:jackson-support": {
            "locked": "2.3.0",
            "transitive": [
                "com.palantir.remoting2:tracing"
            ]
        },
        "com.palantir.remoting2:tracing": {
            "locked": "2.3.0",
            "transitive": [
                "com.palantir.atlasdb:commons-db"
            ]
        },
        "com.palantir.remoting3:error-handling": {
            "locked": "3.5.1",
            "transitive": [
                "com.palantir.remoting3:jaxrs-clients",
                "com.palantir.remoting3:jersey-servers",
                "com.palantir.remoting3:okhttp-clients"
            ]
        },
        "com.palantir.remoting3:http-clients": {
            "locked": "3.5.1",
            "transitive": [
                "com.palantir.remoting3:jaxrs-clients",
                "com.palantir.remoting3:okhttp-clients"
            ]
        },
        "com.palantir.remoting3:jackson-support": {
            "locked": "3.5.1",
            "transitive": [
                "com.palantir.remoting3:error-handling",
                "com.palantir.remoting3:jaxrs-clients",
                "com.palantir.remoting3:tracing"
            ]
        },
        "com.palantir.remoting3:jaxrs-clients": {
            "locked": "3.5.1",
            "transitive": [
<<<<<<< HEAD
                "com.palantir.atlasdb:atlasdb-api",
=======
>>>>>>> f236d3b8
                "com.palantir.atlasdb:qos-service-api"
            ]
        },
        "com.palantir.remoting3:jersey-servers": {
            "locked": "3.5.1",
            "transitive": [
                "com.palantir.atlasdb:atlasdb-impl-shared"
            ]
        },
        "com.palantir.remoting3:keystores": {
            "locked": "3.5.1",
            "transitive": [
                "com.palantir.remoting3:http-clients",
                "com.palantir.remoting3:jaxrs-clients"
            ]
        },
        "com.palantir.remoting3:okhttp-clients": {
            "locked": "3.5.1",
            "transitive": [
                "com.palantir.remoting3:jaxrs-clients"
            ]
        },
        "com.palantir.remoting3:refresh-utils": {
            "locked": "3.5.1",
            "transitive": [
                "com.palantir.remoting3:jaxrs-clients"
            ]
        },
        "com.palantir.remoting3:tracing": {
            "locked": "3.5.1",
            "transitive": [
                "com.palantir.atlasdb:atlasdb-client",
                "com.palantir.atlasdb:atlasdb-impl-shared",
                "com.palantir.atlasdb:lock-impl",
                "com.palantir.remoting3:jersey-servers",
                "com.palantir.remoting3:tracing-okhttp3"
            ]
        },
        "com.palantir.remoting3:tracing-okhttp3": {
            "locked": "3.5.1",
            "transitive": [
                "com.palantir.remoting3:jaxrs-clients",
                "com.palantir.remoting3:okhttp-clients"
            ]
        },
        "com.palantir.safe-logging:safe-logging": {
            "locked": "0.1.3",
            "transitive": [
                "com.palantir.atlasdb:atlasdb-client",
                "com.palantir.atlasdb:atlasdb-commons",
                "com.palantir.atlasdb:atlasdb-impl-shared",
                "com.palantir.atlasdb:lock-api",
                "com.palantir.atlasdb:lock-impl",
                "com.palantir.atlasdb:qos-service-api",
                "com.palantir.atlasdb:timestamp-api",
                "com.palantir.atlasdb:timestamp-impl",
                "com.palantir.remoting-api:errors",
                "com.palantir.remoting3:jersey-servers",
                "com.palantir.remoting3:tracing",
                "com.palantir.tritium:tritium-core",
                "com.palantir.tritium:tritium-lib",
                "com.palantir.tritium:tritium-metrics",
                "com.palantir.tritium:tritium-registry",
                "com.palantir.tritium:tritium-slf4j",
                "com.palantir.tritium:tritium-tracing"
            ]
        },
        "com.palantir.tokens:auth-tokens": {
            "locked": "3.0.0",
            "transitive": [
                "com.palantir.remoting-api:service-config"
            ]
        },
        "com.palantir.tritium:tritium-api": {
<<<<<<< HEAD
            "locked": "0.8.4",
=======
            "locked": "0.9.0",
>>>>>>> f236d3b8
            "transitive": [
                "com.palantir.tritium:tritium-core",
                "com.palantir.tritium:tritium-lib",
                "com.palantir.tritium:tritium-metrics",
                "com.palantir.tritium:tritium-slf4j",
                "com.palantir.tritium:tritium-tracing"
            ]
        },
        "com.palantir.tritium:tritium-core": {
<<<<<<< HEAD
            "locked": "0.8.4",
=======
            "locked": "0.9.0",
>>>>>>> f236d3b8
            "transitive": [
                "com.palantir.tritium:tritium-lib",
                "com.palantir.tritium:tritium-metrics",
                "com.palantir.tritium:tritium-slf4j",
                "com.palantir.tritium:tritium-tracing"
            ]
        },
        "com.palantir.tritium:tritium-lib": {
<<<<<<< HEAD
            "locked": "0.8.4",
=======
            "locked": "0.9.0",
>>>>>>> f236d3b8
            "transitive": [
                "com.palantir.atlasdb:atlasdb-client"
            ]
        },
        "com.palantir.tritium:tritium-metrics": {
<<<<<<< HEAD
            "locked": "0.8.4",
=======
            "locked": "0.9.0",
>>>>>>> f236d3b8
            "transitive": [
                "com.palantir.atlasdb:atlasdb-client",
                "com.palantir.tritium:tritium-lib"
            ]
        },
        "com.palantir.tritium:tritium-proxy": {
<<<<<<< HEAD
            "locked": "0.8.4",
=======
            "locked": "0.9.0",
>>>>>>> f236d3b8
            "transitive": [
                "com.palantir.tritium:tritium-lib"
            ]
        },
        "com.palantir.tritium:tritium-registry": {
<<<<<<< HEAD
            "locked": "0.8.4",
=======
            "locked": "0.9.0",
>>>>>>> f236d3b8
            "transitive": [
                "com.palantir.atlasdb:atlasdb-client"
            ]
        },
        "com.palantir.tritium:tritium-slf4j": {
<<<<<<< HEAD
            "locked": "0.8.4",
=======
            "locked": "0.9.0",
>>>>>>> f236d3b8
            "transitive": [
                "com.palantir.tritium:tritium-lib"
            ]
        },
        "com.palantir.tritium:tritium-tracing": {
<<<<<<< HEAD
            "locked": "0.8.4",
=======
            "locked": "0.9.0",
>>>>>>> f236d3b8
            "transitive": [
                "com.palantir.tritium:tritium-lib"
            ]
        },
        "com.squareup.okhttp3:logging-interceptor": {
            "locked": "3.8.1",
            "transitive": [
                "com.palantir.remoting3:okhttp-clients"
            ]
        },
<<<<<<< HEAD
        "com.squareup.okhttp3:okhttp": {
            "locked": "3.8.1",
            "transitive": [
                "com.netflix.feign:feign-okhttp",
                "com.palantir.remoting3:okhttp-clients",
                "com.palantir.remoting3:tracing-okhttp3",
                "com.squareup.okhttp3:logging-interceptor"
            ]
        },
        "com.squareup.okio:okio": {
            "locked": "1.13.0",
            "transitive": [
                "com.squareup.okhttp3:okhttp"
            ]
        },
=======
>>>>>>> f236d3b8
        "com.squareup:javapoet": {
            "locked": "1.9.0",
            "transitive": [
                "com.palantir.atlasdb:atlasdb-client"
            ]
        },
        "com.zaxxer:HikariCP": {
            "locked": "2.4.7",
            "transitive": [
                "com.palantir.atlasdb:commons-db"
            ]
        },
        "commons-dbutils:commons-dbutils": {
            "locked": "1.3",
            "transitive": [
                "com.palantir.atlasdb:commons-db"
            ]
        },
        "commons-io:commons-io": {
            "locked": "2.1",
            "transitive": [
                "com.palantir.atlasdb:commons-db"
            ]
        },
        "commons-lang:commons-lang": {
            "locked": "2.6",
            "transitive": [
                "com.palantir.atlasdb:atlasdb-client"
            ]
        },
        "io.dropwizard.metrics:metrics-core": {
            "locked": "3.2.3",
            "transitive": [
                "com.palantir.atlasdb:atlasdb-commons",
                "com.palantir.atlasdb:atlasdb-dbkvs-hikari",
                "com.palantir.remoting3:okhttp-clients"
            ]
        },
        "javax.validation:validation-api": {
            "locked": "1.1.0.Final",
            "transitive": [
                "com.palantir.atlasdb:atlasdb-api"
            ]
        },
        "javax.ws.rs:javax.ws.rs-api": {
            "locked": "2.0.1",
            "transitive": [
                "com.palantir.atlasdb:atlasdb-api",
                "com.palantir.atlasdb:atlasdb-commons",
                "com.palantir.atlasdb:atlasdb-persistent-lock-api",
                "com.palantir.atlasdb:lock-api",
                "com.palantir.atlasdb:qos-service-api",
                "com.palantir.atlasdb:timestamp-api",
                "com.palantir.remoting-api:errors",
                "com.palantir.remoting3:error-handling",
                "com.palantir.remoting3:jaxrs-clients"
            ]
        },
        "joda-time:joda-time": {
            "locked": "2.7",
            "transitive": [
                "com.palantir.atlasdb:commons-db",
                "com.palantir.atlasdb:lock-impl"
            ]
        },
        "net.jpountz.lz4:lz4": {
            "locked": "1.3.0",
            "transitive": [
                "com.palantir.atlasdb:atlasdb-commons"
            ]
        },
        "org.apache.commons:commons-lang3": {
            "locked": "3.1",
            "transitive": [
                "com.palantir.atlasdb:atlasdb-api",
                "com.palantir.atlasdb:commons-db"
            ]
        },
        "org.apache.commons:commons-math3": {
            "locked": "3.2",
            "transitive": [
                "com.palantir.atlasdb:atlasdb-commons"
            ]
        },
        "org.hdrhistogram:HdrHistogram": {
            "locked": "2.1.10",
            "transitive": [
                "com.palantir.atlasdb:atlasdb-client"
            ]
        },
        "org.jvnet:animal-sniffer-annotation": {
            "locked": "1.0",
            "transitive": [
                "com.netflix.feign:feign-core"
            ]
        },
        "org.mpierce.metrics.reservoir:hdrhistogram-metrics-reservoir": {
            "locked": "1.1.2",
            "transitive": [
                "com.palantir.tritium:tritium-metrics"
            ]
        },
        "org.postgresql:postgresql": {
            "locked": "9.4.1209",
            "transitive": [
                "com.palantir.atlasdb:commons-db"
            ]
        },
        "org.slf4j:slf4j-api": {
            "locked": "1.7.5",
            "transitive": [
                "com.netflix.feign:feign-slf4j",
                "com.palantir.atlasdb:atlasdb-commons",
                "com.palantir.atlasdb:commons-proxy",
                "com.palantir.remoting2:tracing",
                "com.palantir.remoting3:error-handling",
                "com.palantir.remoting3:jaxrs-clients",
                "com.palantir.remoting3:okhttp-clients",
                "com.palantir.remoting3:tracing",
                "com.palantir.tokens:auth-tokens",
                "com.palantir.tritium:tritium-core",
                "com.palantir.tritium:tritium-lib",
                "com.palantir.tritium:tritium-metrics",
                "com.palantir.tritium:tritium-slf4j",
                "com.palantir.tritium:tritium-tracing",
                "com.zaxxer:HikariCP",
                "io.dropwizard.metrics:metrics-core"
            ]
        },
        "org.xerial.snappy:snappy-java": {
            "locked": "1.1.1.7",
            "transitive": [
                "com.palantir.atlasdb:atlasdb-client"
            ]
        },
        "org.yaml:snakeyaml": {
            "locked": "1.12",
            "transitive": [
                "com.palantir.atlasdb:lock-impl"
            ]
        }
    }
}<|MERGE_RESOLUTION|>--- conflicted
+++ resolved
@@ -151,13 +151,9 @@
             "locked": "3.0.1",
             "transitive": [
                 "com.palantir.atlasdb:atlasdb-commons",
-<<<<<<< HEAD
                 "com.palantir.remoting-api:errors",
                 "com.palantir.remoting3:jaxrs-clients",
                 "com.palantir.remoting3:refresh-utils"
-=======
-                "com.palantir.remoting-api:errors"
->>>>>>> f236d3b8
             ]
         },
         "com.google.guava:guava": {
@@ -447,10 +443,7 @@
         "com.palantir.remoting3:jaxrs-clients": {
             "locked": "3.5.1",
             "transitive": [
-<<<<<<< HEAD
-                "com.palantir.atlasdb:atlasdb-api",
-=======
->>>>>>> f236d3b8
+                "com.palantir.atlasdb:atlasdb-api",
                 "com.palantir.atlasdb:qos-service-api"
             ]
         },
@@ -525,11 +518,7 @@
             ]
         },
         "com.palantir.tritium:tritium-api": {
-<<<<<<< HEAD
-            "locked": "0.8.4",
-=======
-            "locked": "0.9.0",
->>>>>>> f236d3b8
+            "locked": "0.9.0",
             "transitive": [
                 "com.palantir.tritium:tritium-core",
                 "com.palantir.tritium:tritium-lib",
@@ -539,11 +528,7 @@
             ]
         },
         "com.palantir.tritium:tritium-core": {
-<<<<<<< HEAD
-            "locked": "0.8.4",
-=======
-            "locked": "0.9.0",
->>>>>>> f236d3b8
+            "locked": "0.9.0",
             "transitive": [
                 "com.palantir.tritium:tritium-lib",
                 "com.palantir.tritium:tritium-metrics",
@@ -552,62 +537,38 @@
             ]
         },
         "com.palantir.tritium:tritium-lib": {
-<<<<<<< HEAD
-            "locked": "0.8.4",
-=======
-            "locked": "0.9.0",
->>>>>>> f236d3b8
+            "locked": "0.9.0",
             "transitive": [
                 "com.palantir.atlasdb:atlasdb-client"
             ]
         },
         "com.palantir.tritium:tritium-metrics": {
-<<<<<<< HEAD
-            "locked": "0.8.4",
-=======
-            "locked": "0.9.0",
->>>>>>> f236d3b8
+            "locked": "0.9.0",
             "transitive": [
                 "com.palantir.atlasdb:atlasdb-client",
                 "com.palantir.tritium:tritium-lib"
             ]
         },
         "com.palantir.tritium:tritium-proxy": {
-<<<<<<< HEAD
-            "locked": "0.8.4",
-=======
-            "locked": "0.9.0",
->>>>>>> f236d3b8
+            "locked": "0.9.0",
             "transitive": [
                 "com.palantir.tritium:tritium-lib"
             ]
         },
         "com.palantir.tritium:tritium-registry": {
-<<<<<<< HEAD
-            "locked": "0.8.4",
-=======
-            "locked": "0.9.0",
->>>>>>> f236d3b8
+            "locked": "0.9.0",
             "transitive": [
                 "com.palantir.atlasdb:atlasdb-client"
             ]
         },
         "com.palantir.tritium:tritium-slf4j": {
-<<<<<<< HEAD
-            "locked": "0.8.4",
-=======
-            "locked": "0.9.0",
->>>>>>> f236d3b8
+            "locked": "0.9.0",
             "transitive": [
                 "com.palantir.tritium:tritium-lib"
             ]
         },
         "com.palantir.tritium:tritium-tracing": {
-<<<<<<< HEAD
-            "locked": "0.8.4",
-=======
-            "locked": "0.9.0",
->>>>>>> f236d3b8
+            "locked": "0.9.0",
             "transitive": [
                 "com.palantir.tritium:tritium-lib"
             ]
@@ -618,7 +579,6 @@
                 "com.palantir.remoting3:okhttp-clients"
             ]
         },
-<<<<<<< HEAD
         "com.squareup.okhttp3:okhttp": {
             "locked": "3.8.1",
             "transitive": [
@@ -634,8 +594,6 @@
                 "com.squareup.okhttp3:okhttp"
             ]
         },
-=======
->>>>>>> f236d3b8
         "com.squareup:javapoet": {
             "locked": "1.9.0",
             "transitive": [
@@ -930,13 +888,9 @@
             "locked": "3.0.1",
             "transitive": [
                 "com.palantir.atlasdb:atlasdb-commons",
-<<<<<<< HEAD
                 "com.palantir.remoting-api:errors",
                 "com.palantir.remoting3:jaxrs-clients",
                 "com.palantir.remoting3:refresh-utils"
-=======
-                "com.palantir.remoting-api:errors"
->>>>>>> f236d3b8
             ]
         },
         "com.google.guava:guava": {
@@ -1226,10 +1180,7 @@
         "com.palantir.remoting3:jaxrs-clients": {
             "locked": "3.5.1",
             "transitive": [
-<<<<<<< HEAD
-                "com.palantir.atlasdb:atlasdb-api",
-=======
->>>>>>> f236d3b8
+                "com.palantir.atlasdb:atlasdb-api",
                 "com.palantir.atlasdb:qos-service-api"
             ]
         },
@@ -1304,11 +1255,7 @@
             ]
         },
         "com.palantir.tritium:tritium-api": {
-<<<<<<< HEAD
-            "locked": "0.8.4",
-=======
-            "locked": "0.9.0",
->>>>>>> f236d3b8
+            "locked": "0.9.0",
             "transitive": [
                 "com.palantir.tritium:tritium-core",
                 "com.palantir.tritium:tritium-lib",
@@ -1318,11 +1265,7 @@
             ]
         },
         "com.palantir.tritium:tritium-core": {
-<<<<<<< HEAD
-            "locked": "0.8.4",
-=======
-            "locked": "0.9.0",
->>>>>>> f236d3b8
+            "locked": "0.9.0",
             "transitive": [
                 "com.palantir.tritium:tritium-lib",
                 "com.palantir.tritium:tritium-metrics",
@@ -1331,62 +1274,38 @@
             ]
         },
         "com.palantir.tritium:tritium-lib": {
-<<<<<<< HEAD
-            "locked": "0.8.4",
-=======
-            "locked": "0.9.0",
->>>>>>> f236d3b8
+            "locked": "0.9.0",
             "transitive": [
                 "com.palantir.atlasdb:atlasdb-client"
             ]
         },
         "com.palantir.tritium:tritium-metrics": {
-<<<<<<< HEAD
-            "locked": "0.8.4",
-=======
-            "locked": "0.9.0",
->>>>>>> f236d3b8
+            "locked": "0.9.0",
             "transitive": [
                 "com.palantir.atlasdb:atlasdb-client",
                 "com.palantir.tritium:tritium-lib"
             ]
         },
         "com.palantir.tritium:tritium-proxy": {
-<<<<<<< HEAD
-            "locked": "0.8.4",
-=======
-            "locked": "0.9.0",
->>>>>>> f236d3b8
+            "locked": "0.9.0",
             "transitive": [
                 "com.palantir.tritium:tritium-lib"
             ]
         },
         "com.palantir.tritium:tritium-registry": {
-<<<<<<< HEAD
-            "locked": "0.8.4",
-=======
-            "locked": "0.9.0",
->>>>>>> f236d3b8
+            "locked": "0.9.0",
             "transitive": [
                 "com.palantir.atlasdb:atlasdb-client"
             ]
         },
         "com.palantir.tritium:tritium-slf4j": {
-<<<<<<< HEAD
-            "locked": "0.8.4",
-=======
-            "locked": "0.9.0",
->>>>>>> f236d3b8
+            "locked": "0.9.0",
             "transitive": [
                 "com.palantir.tritium:tritium-lib"
             ]
         },
         "com.palantir.tritium:tritium-tracing": {
-<<<<<<< HEAD
-            "locked": "0.8.4",
-=======
-            "locked": "0.9.0",
->>>>>>> f236d3b8
+            "locked": "0.9.0",
             "transitive": [
                 "com.palantir.tritium:tritium-lib"
             ]
@@ -1397,7 +1316,6 @@
                 "com.palantir.remoting3:okhttp-clients"
             ]
         },
-<<<<<<< HEAD
         "com.squareup.okhttp3:okhttp": {
             "locked": "3.8.1",
             "transitive": [
@@ -1413,8 +1331,6 @@
                 "com.squareup.okhttp3:okhttp"
             ]
         },
-=======
->>>>>>> f236d3b8
         "com.squareup:javapoet": {
             "locked": "1.9.0",
             "transitive": [
