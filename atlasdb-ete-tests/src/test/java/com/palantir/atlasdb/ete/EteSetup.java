--- conflicted
+++ resolved
@@ -17,11 +17,8 @@
 
 import java.io.IOException;
 import java.util.Collection;
-<<<<<<< HEAD
 import java.util.concurrent.TimeUnit;
-=======
 import java.util.List;
->>>>>>> cb2439c9
 import java.util.stream.Collectors;
 
 import javax.net.ssl.SSLSocketFactory;
@@ -72,18 +69,9 @@
                 DockerComposeRunArgument.arguments("bash", "-c", command));
     }
 
-<<<<<<< HEAD
-    protected static RuleChain setupComposition(String name, String composeFile) {
-        docker = DockerComposeRule.builder()
-                .file(composeFile)
-                .waitingForService(FIRST_ETE_CONTAINER, toBeReady(), Duration.standardMinutes(3))
-                .saveLogsTo("container-logs/" + name)
-                .build();
-=======
     static <T> T createClientToSingleNode(Class<T> clazz) {
         return createClientFor(clazz, asPort(getSingleClient()));
     }
->>>>>>> cb2439c9
 
     static <T> T createClientToAllNodes(Class<T> clazz) {
         return createClientToMultipleNodes(clazz, availableClients);
