/*
 * Copyright 2018 Palantir Technologies, Inc. All rights reserved.
 *
 * Licensed under the BSD-3 License (the "License");
 * you may not use this file except in compliance with the License.
 * You may obtain a copy of the License at
 *
 * http://opensource.org/licenses/BSD-3-Clause
 *
 * Unless required by applicable law or agreed to in writing, software
 * distributed under the License is distributed on an "AS IS" BASIS,
 * WITHOUT WARRANTIES OR CONDITIONS OF ANY KIND, either express or implied.
 * See the License for the specific language governing permissions and
 * limitations under the License.
 */

package com.palantir.atlasdb.sweep.queue;

import java.util.ArrayList;
import java.util.HashMap;
import java.util.List;
import java.util.Map;
import java.util.stream.Collectors;

import com.google.common.collect.ImmutableList;
import com.palantir.atlasdb.keyvalue.api.Cell;
import com.palantir.atlasdb.keyvalue.api.ColumnRangeSelection;
import com.palantir.atlasdb.keyvalue.api.ImmutableTargetedSweepMetadata;
import com.palantir.atlasdb.keyvalue.api.KeyValueService;
import com.palantir.atlasdb.keyvalue.api.RowColumnRangeIterator;
import com.palantir.atlasdb.keyvalue.api.TableReference;
import com.palantir.atlasdb.keyvalue.api.TargetedSweepMetadata;
import com.palantir.atlasdb.keyvalue.api.Value;
import com.palantir.atlasdb.keyvalue.api.WriteReference;
import com.palantir.atlasdb.schema.generated.SweepableCellsTable;
import com.palantir.atlasdb.schema.generated.TargetedSweepTableFactory;

public class SweepableCellsReader {
    private static final TableReference TABLE_REF = TargetedSweepTableFactory.of()
            .getSweepableCellsTable(null).getTableRef();
    private static final ColumnRangeSelection ALL_COLUMNS = allPossibleColumns();

    private final KeyValueService kvs;

    SweepableCellsReader(KeyValueService kvs) {
        this.kvs = kvs;
    }

    List<WriteInfo> getLatestWrites(long partitionFine, ShardAndStrategy shardAndStrategy) {
        TargetedSweepMetadata metadata = getDefaultMetadata(shardAndStrategy);
        SweepableCellsTable.SweepableCellsRow row = SweepableCellsTable.SweepableCellsRow.of(
                partitionFine, metadata.persistToBytes());

        RowColumnRangeIterator resultIterator = getAllColumns(row);

        Map<WriteReference, Long> results = new HashMap<>();
        resultIterator.forEachRemaining(entry -> populateResults(row, entry, results));

        return results.entrySet().stream()
                .map(entry -> WriteInfo.of(entry.getKey(), entry.getValue()))
                .collect(Collectors.toList());
    }

    private TargetedSweepMetadata getDefaultMetadata(ShardAndStrategy shardAndStrategy) {
        return ImmutableTargetedSweepMetadata.builder()
                .conservative(shardAndStrategy.isConservative())
                .dedicatedRow(false)
                .shard(shardAndStrategy.shard())
                .dedicatedRowNumber(0)
                .build();
    }

    private RowColumnRangeIterator getAllColumns(SweepableCellsTable.SweepableCellsRow row) {
        return getAllColumns(ImmutableList.of(row.persistToBytes()));
    }

    private RowColumnRangeIterator getAllColumns(Iterable<byte[]> rows) {
        return kvs.getRowsColumnRange(TABLE_REF, rows, ALL_COLUMNS, 100_000, SweepQueueUtils.CAS_TS);
    }

    private void populateResults(SweepableCellsTable.SweepableCellsRow row, Map.Entry<Cell, Value> entry,
            Map<WriteReference, Long> results) {
        SweepableCellsTable.SweepableCellsColumn col = SweepableCellsTable.SweepableCellsColumn.BYTES_HYDRATOR
                .hydrateFromBytes(entry.getKey().getColumnName());

        if (isReferenceToDedicatedRows(col)) {
            populateFromDedicatedRows(row, col, results);
        } else {
            populateFromValue(row, col, entry.getValue(), results);
        }
    }

    private boolean isReferenceToDedicatedRows(SweepableCellsTable.SweepableCellsColumn col) {
        return col.getWriteIndex() < 0;
    }

    private void populateFromDedicatedRows(SweepableCellsTable.SweepableCellsRow row,
            SweepableCellsTable.SweepableCellsColumn col, Map<WriteReference, Long> results) {
        TargetedSweepMetadata metadata = TargetedSweepMetadata.BYTES_HYDRATOR.hydrateFromBytes(row.getMetadata());
        long partitionFine = row.getTimestampPartition();
        int numberOfDedicatedRows = (int) -col.getWriteIndex();

        List<byte[]> dedicatedRows = new ArrayList<>();
        for (int i = 0; i < numberOfDedicatedRows; i++) {
            byte[] metadataBytes = ImmutableTargetedSweepMetadata.builder()
                    .from(metadata)
                    .dedicatedRow(true)
                    .dedicatedRowNumber(i)
                    .build()
                    .persistToBytes();
            dedicatedRows.add(SweepableCellsTable.SweepableCellsRow.of(partitionFine, metadataBytes).persistToBytes());
        }
        RowColumnRangeIterator iterator = getAllColumns(dedicatedRows);
        iterator.forEachRemaining(entry -> populateResults(row, entry, results));
    }

    private void populateFromValue(SweepableCellsTable.SweepableCellsRow row,
            SweepableCellsTable.SweepableCellsColumn col,
            Value value,
            Map<WriteReference, Long> results) {
        WriteReference writeRef = SweepableCellsTable.SweepableCellsColumnValue.hydrateValue(value.getContents());

        long timestamp = row.getTimestampPartition() * SweepQueueUtils.TS_FINE_GRANULARITY + col.getTimestampModulus();
        addIfMaxForCell(timestamp, writeRef, results);
    }

<<<<<<< HEAD
    private void addIfMaxForCell(long ts, WriteReference refAndCell, Map<WriteReference, Long> result) {
        result.merge(refAndCell, ts, Math::max);
=======
    private void addIfMaxForCell(long ts, WriteReference writeRef, Map<WriteReference, Long> result) {
        result.merge(writeRef, ts, Math::max);
>>>>>>> 0c53359a
    }

    private static ColumnRangeSelection allPossibleColumns() {
        byte[] startCol = SweepableCellsTable.SweepableCellsColumn.of(0L, -TargetedSweepMetadata.MAX_DEDICATED_ROWS)
                .persistToBytes();
        byte[] endCol = SweepableCellsTable.SweepableCellsColumn.of(SweepQueueUtils.TS_FINE_GRANULARITY, 0)
                .persistToBytes();
        return new ColumnRangeSelection(startCol, endCol);
    }
}<|MERGE_RESOLUTION|>--- conflicted
+++ resolved
@@ -124,13 +124,8 @@
         addIfMaxForCell(timestamp, writeRef, results);
     }
 
-<<<<<<< HEAD
-    private void addIfMaxForCell(long ts, WriteReference refAndCell, Map<WriteReference, Long> result) {
-        result.merge(refAndCell, ts, Math::max);
-=======
     private void addIfMaxForCell(long ts, WriteReference writeRef, Map<WriteReference, Long> result) {
         result.merge(writeRef, ts, Math::max);
->>>>>>> 0c53359a
     }
 
     private static ColumnRangeSelection allPossibleColumns() {
