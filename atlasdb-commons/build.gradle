--- conflicted
+++ resolved
@@ -12,12 +12,9 @@
     compile group: 'io.dropwizard.metrics', name: 'metrics-core'
     compile group: 'javax.ws.rs', name: 'javax.ws.rs-api'
     compile group: 'net.jpountz.lz4', name: 'lz4'
-<<<<<<< HEAD
     compile group: 'org.slf4j', name: 'slf4j-api'
-=======
     compile group: 'com.palantir.safe-logging', name: 'safe-logging'
     compile group: 'org.apache.commons', name: 'commons-math3', version: '3.2'
->>>>>>> 1e32e9dc
 
     testCompile group: 'junit', name: 'junit'
     testCompile group: 'org.assertj', name: 'assertj-core'
