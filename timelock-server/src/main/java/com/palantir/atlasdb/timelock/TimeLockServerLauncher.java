--- conflicted
+++ resolved
@@ -25,11 +25,7 @@
 import com.palantir.atlasdb.timelock.logging.NonBlockingFileAppenderFactory;
 import com.palantir.atlasdb.util.AtlasDbMetrics;
 import com.palantir.remoting2.servers.jersey.HttpRemotingJerseyFeature;
-<<<<<<< HEAD
-import com.palantir.timelock.TimeLockAgent;
-=======
 import com.palantir.timelock.paxos.TimeLockAgent;
->>>>>>> 3e555e6f
 import com.palantir.tritium.metrics.MetricRegistries;
 
 import io.dropwizard.Application;
@@ -59,11 +55,7 @@
 
         CombinedTimeLockServerConfiguration combined = TimeLockConfigMigrator.convert(configuration, environment);
         Consumer<Object> registrar = component -> environment.jersey().register(component);
-<<<<<<< HEAD
-        TimeLockAgent agent = combined.install().algorithm().createTimeLockAgent(
-=======
         TimeLockAgent agent = new TimeLockAgent(
->>>>>>> 3e555e6f
                 combined.install(),
                 Observable.just(combined.runtime()), // this won't actually live reload
                 combined.deprecated(),
