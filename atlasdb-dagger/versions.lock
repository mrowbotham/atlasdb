{
    "compileClasspath": {
        "ch.qos.logback:logback-classic": {
            "locked": "1.1.3",
            "transitive": [
                "io.dropwizard:dropwizard-jackson"
            ]
        },
        "ch.qos.logback:logback-core": {
            "locked": "1.1.3",
            "transitive": [
                "ch.qos.logback:logback-classic"
            ]
        },
        "com.fasterxml.jackson.core:jackson-annotations": {
            "locked": "2.6.7",
            "transitive": [
                "com.fasterxml.jackson.core:jackson-databind",
                "com.fasterxml.jackson.datatype:jackson-datatype-joda",
                "com.palantir.atlasdb:atlasdb-api",
                "com.palantir.atlasdb:atlasdb-commons",
                "com.palantir.atlasdb:leader-election-api",
                "com.palantir.atlasdb:lock-api",
                "com.palantir.atlasdb:timestamp-api",
                "com.palantir.atlasdb:timestamp-client",
                "io.dropwizard:dropwizard-jackson",
                "io.dropwizard:dropwizard-util"
            ]
        },
        "com.fasterxml.jackson.core:jackson-core": {
            "locked": "2.6.7",
            "transitive": [
                "com.fasterxml.jackson.core:jackson-databind",
                "com.fasterxml.jackson.dataformat:jackson-dataformat-cbor",
                "com.fasterxml.jackson.dataformat:jackson-dataformat-yaml",
                "com.fasterxml.jackson.datatype:jackson-datatype-guava",
                "com.fasterxml.jackson.datatype:jackson-datatype-jdk7",
                "com.fasterxml.jackson.datatype:jackson-datatype-jdk8",
                "com.fasterxml.jackson.datatype:jackson-datatype-joda",
                "com.fasterxml.jackson.datatype:jackson-datatype-jsr310",
                "com.fasterxml.jackson.jaxrs:jackson-jaxrs-base",
                "com.fasterxml.jackson.jaxrs:jackson-jaxrs-cbor-provider",
                "com.fasterxml.jackson.module:jackson-module-afterburner",
                "com.fasterxml.jackson.module:jackson-module-jaxb-annotations",
                "com.palantir.atlasdb:atlasdb-client",
                "io.dropwizard:dropwizard-jackson"
            ]
        },
        "com.fasterxml.jackson.core:jackson-databind": {
            "locked": "2.6.7",
            "transitive": [
                "com.fasterxml.jackson.datatype:jackson-datatype-guava",
                "com.fasterxml.jackson.datatype:jackson-datatype-jdk7",
                "com.fasterxml.jackson.datatype:jackson-datatype-jdk8",
                "com.fasterxml.jackson.datatype:jackson-datatype-joda",
                "com.fasterxml.jackson.datatype:jackson-datatype-jsr310",
                "com.fasterxml.jackson.jaxrs:jackson-jaxrs-base",
                "com.fasterxml.jackson.jaxrs:jackson-jaxrs-cbor-provider",
                "com.fasterxml.jackson.module:jackson-module-afterburner",
                "com.fasterxml.jackson.module:jackson-module-jaxb-annotations",
                "com.netflix.feign:feign-jackson",
                "com.palantir.atlasdb:atlasdb-api",
                "com.palantir.atlasdb:atlasdb-client",
                "com.palantir.atlasdb:atlasdb-config",
                "com.palantir.atlasdb:atlasdb-persistent-lock-api",
                "com.palantir.atlasdb:lock-api",
                "com.palantir.atlasdb:qos-service-api",
                "com.palantir.atlasdb:timestamp-client",
                "com.palantir.config.crypto:encrypted-config-value",
                "com.palantir.config.crypto:encrypted-config-value-module",
                "com.palantir.remoting-api:errors",
                "com.palantir.remoting-api:ssl-config",
                "com.palantir.remoting-api:tracing",
                "com.palantir.remoting2:error-handling",
                "com.palantir.remoting2:jackson-support",
                "com.palantir.remoting3:jackson-support",
                "com.palantir.remoting3:keystores",
                "com.palantir.remoting3:tracing",
                "com.palantir.tokens:auth-tokens",
                "io.dropwizard:dropwizard-jackson"
            ]
        },
        "com.fasterxml.jackson.dataformat:jackson-dataformat-cbor": {
            "locked": "2.6.7",
            "transitive": [
                "com.fasterxml.jackson.jaxrs:jackson-jaxrs-cbor-provider",
                "com.palantir.remoting3:jackson-support"
            ]
        },
        "com.fasterxml.jackson.dataformat:jackson-dataformat-yaml": {
            "locked": "2.6.7",
            "transitive": [
                "com.palantir.atlasdb:atlasdb-config",
                "com.palantir.config.crypto:encrypted-config-value-module"
            ]
        },
        "com.fasterxml.jackson.datatype:jackson-datatype-guava": {
            "locked": "2.6.7",
            "transitive": [
                "com.palantir.atlasdb:atlasdb-client",
                "com.palantir.remoting2:error-handling",
                "com.palantir.remoting2:jackson-support",
                "com.palantir.remoting3:jackson-support",
                "com.palantir.remoting3:tracing",
                "io.dropwizard:dropwizard-jackson"
            ]
        },
        "com.fasterxml.jackson.datatype:jackson-datatype-jdk7": {
            "locked": "2.6.7",
            "transitive": [
                "com.palantir.atlasdb:atlasdb-config",
                "io.dropwizard:dropwizard-jackson"
            ]
        },
        "com.fasterxml.jackson.datatype:jackson-datatype-jdk8": {
            "locked": "2.6.7",
            "transitive": [
                "com.palantir.atlasdb:atlasdb-config",
                "com.palantir.remoting2:error-handling",
                "com.palantir.remoting2:jackson-support",
                "com.palantir.remoting3:jackson-support",
                "com.palantir.remoting3:tracing",
                "com.palantir.tokens:auth-tokens"
            ]
        },
        "com.fasterxml.jackson.datatype:jackson-datatype-joda": {
            "locked": "2.6.7",
            "transitive": [
                "io.dropwizard:dropwizard-jackson"
            ]
        },
        "com.fasterxml.jackson.datatype:jackson-datatype-jsr310": {
            "locked": "2.6.7",
            "transitive": [
                "com.palantir.atlasdb:atlasdb-config",
                "com.palantir.remoting2:jackson-support",
                "com.palantir.remoting3:jackson-support"
            ]
        },
        "com.fasterxml.jackson.jaxrs:jackson-jaxrs-base": {
            "locked": "2.6.7",
            "transitive": [
                "com.fasterxml.jackson.jaxrs:jackson-jaxrs-cbor-provider"
            ]
        },
        "com.fasterxml.jackson.jaxrs:jackson-jaxrs-cbor-provider": {
            "locked": "2.6.7",
            "transitive": [
                "com.palantir.remoting3:jersey-servers"
            ]
        },
        "com.fasterxml.jackson.module:jackson-module-afterburner": {
            "locked": "2.6.7",
            "transitive": [
                "com.palantir.remoting2:error-handling",
                "com.palantir.remoting2:jackson-support",
                "com.palantir.remoting3:jackson-support",
                "com.palantir.remoting3:jersey-servers",
                "com.palantir.remoting3:tracing",
                "io.dropwizard:dropwizard-jackson"
            ]
        },
        "com.fasterxml.jackson.module:jackson-module-jaxb-annotations": {
            "locked": "2.6.7",
            "transitive": [
                "com.fasterxml.jackson.jaxrs:jackson-jaxrs-cbor-provider"
            ]
        },
        "com.google.code.findbugs:annotations": {
            "locked": "2.0.3",
            "transitive": [
                "com.palantir.atlasdb:atlasdb-api",
                "com.palantir.atlasdb:atlasdb-client",
                "com.palantir.atlasdb:atlasdb-client-protobufs",
                "com.palantir.atlasdb:atlasdb-commons",
                "com.palantir.atlasdb:atlasdb-config",
                "com.palantir.atlasdb:atlasdb-impl-shared",
                "com.palantir.atlasdb:atlasdb-lock-api",
                "com.palantir.atlasdb:atlasdb-persistent-lock-api",
                "com.palantir.atlasdb:atlasdb-service",
                "com.palantir.atlasdb:commons-executors",
                "com.palantir.atlasdb:leader-election-api",
                "com.palantir.atlasdb:leader-election-api-protobufs",
                "com.palantir.atlasdb:leader-election-impl",
                "com.palantir.atlasdb:lock-api",
                "com.palantir.atlasdb:lock-impl",
                "com.palantir.atlasdb:qos-service-api",
                "com.palantir.atlasdb:qos-service-impl",
                "com.palantir.atlasdb:timestamp-api",
                "com.palantir.atlasdb:timestamp-client",
                "com.palantir.tritium:tritium-api",
                "com.palantir.tritium:tritium-core",
                "com.palantir.tritium:tritium-lib",
                "com.palantir.tritium:tritium-metrics",
                "com.palantir.tritium:tritium-slf4j",
                "com.palantir.tritium:tritium-tracing"
            ]
        },
        "com.google.code.findbugs:jsr305": {
            "locked": "3.0.1",
            "transitive": [
                "com.palantir.atlasdb:atlasdb-commons",
                "com.palantir.remoting-api:errors",
                "com.palantir.remoting2:error-handling",
<<<<<<< HEAD
                "com.palantir.remoting3:jaxrs-clients",
                "com.palantir.remoting3:refresh-utils",
                "io.dropwizard:dropwizard-util",
                "org.mpierce.metrics.reservoir:hdrhistogram-metrics-reservoir"
=======
                "com.palantir.remoting3:refresh-utils",
                "io.dropwizard:dropwizard-util"
>>>>>>> 22e129ab
            ]
        },
        "com.google.dagger:dagger": {
            "locked": "2.0.2"
        },
        "com.google.guava:guava": {
            "locked": "18.0",
            "transitive": [
                "com.fasterxml.jackson.datatype:jackson-datatype-guava",
                "com.palantir.atlasdb:atlasdb-commons",
                "com.palantir.common:streams",
                "com.palantir.config.crypto:encrypted-config-value",
                "com.palantir.config.crypto:encrypted-config-value-module",
                "com.palantir.remoting2:error-handling",
                "com.palantir.remoting3:error-handling",
                "com.palantir.remoting3:jaxrs-clients",
                "com.palantir.remoting3:keystores",
<<<<<<< HEAD
                "com.palantir.remoting3:okhttp-clients",
=======
>>>>>>> 22e129ab
                "com.palantir.remoting3:refresh-utils",
                "com.palantir.remoting3:tracing",
                "com.palantir.tritium:tritium-core",
                "com.palantir.tritium:tritium-lib",
                "com.palantir.tritium:tritium-metrics",
                "io.dropwizard:dropwizard-jackson",
                "io.dropwizard:dropwizard-util"
            ]
        },
        "com.google.protobuf:protobuf-java": {
            "locked": "2.6.0",
            "transitive": [
                "com.palantir.atlasdb:atlasdb-client",
                "com.palantir.atlasdb:atlasdb-client-protobufs",
                "com.palantir.atlasdb:leader-election-api-protobufs",
                "com.palantir.atlasdb:leader-election-impl"
            ]
        },
        "com.googlecode.json-simple:json-simple": {
            "locked": "1.1.1",
            "transitive": [
                "com.palantir.atlasdb:atlasdb-client"
            ]
        },
        "com.googlecode.protobuf-java-format:protobuf-java-format": {
            "locked": "1.2",
            "transitive": [
                "com.palantir.atlasdb:atlasdb-client"
            ]
        },
        "com.jcraft:jzlib": {
            "locked": "1.1.3",
            "transitive": [
                "com.palantir.remoting3:jersey-servers"
            ]
        },
        "com.netflix.feign:feign-core": {
            "locked": "8.17.0",
            "transitive": [
                "com.netflix.feign:feign-jackson",
                "com.netflix.feign:feign-jaxrs",
                "com.netflix.feign:feign-okhttp",
                "com.netflix.feign:feign-slf4j"
            ]
        },
        "com.netflix.feign:feign-jackson": {
            "locked": "8.17.0",
            "transitive": [
                "com.palantir.remoting3:jaxrs-clients"
            ]
        },
        "com.netflix.feign:feign-jaxrs": {
            "locked": "8.17.0",
            "transitive": [
                "com.palantir.remoting3:jaxrs-clients"
            ]
        },
        "com.netflix.feign:feign-okhttp": {
            "locked": "8.17.0",
            "transitive": [
                "com.palantir.remoting3:jaxrs-clients"
            ]
        },
        "com.netflix.feign:feign-slf4j": {
            "locked": "8.17.0",
            "transitive": [
                "com.palantir.remoting3:jaxrs-clients"
            ]
        },
        "com.palantir.atlasdb:atlasdb-api": {
            "project": true,
            "transitive": [
                "com.palantir.atlasdb:atlasdb-client",
                "com.palantir.atlasdb:atlasdb-config",
                "com.palantir.atlasdb:atlasdb-lock-api"
            ]
        },
        "com.palantir.atlasdb:atlasdb-client": {
            "project": true,
            "transitive": [
                "com.palantir.atlasdb:atlasdb-impl-shared"
            ]
        },
        "com.palantir.atlasdb:atlasdb-client-protobufs": {
            "project": true,
            "transitive": [
                "com.palantir.atlasdb:atlasdb-client"
            ]
        },
        "com.palantir.atlasdb:atlasdb-commons": {
            "project": true,
            "transitive": [
                "com.palantir.atlasdb:atlasdb-api",
                "com.palantir.atlasdb:atlasdb-client",
                "com.palantir.atlasdb:atlasdb-impl-shared",
                "com.palantir.atlasdb:leader-election-api",
                "com.palantir.atlasdb:leader-election-impl",
                "com.palantir.atlasdb:lock-api",
                "com.palantir.atlasdb:lock-impl",
                "com.palantir.atlasdb:timestamp-client"
            ]
        },
        "com.palantir.atlasdb:atlasdb-config": {
            "project": true,
            "transitive": [
                "com.palantir.atlasdb:atlasdb-service"
            ]
        },
        "com.palantir.atlasdb:atlasdb-feign": {
            "project": true,
            "transitive": [
                "com.palantir.atlasdb:atlasdb-config"
            ]
        },
        "com.palantir.atlasdb:atlasdb-impl-shared": {
            "project": true,
            "transitive": [
                "com.palantir.atlasdb:atlasdb-config"
            ]
        },
        "com.palantir.atlasdb:atlasdb-lock-api": {
            "project": true,
            "transitive": [
                "com.palantir.atlasdb:atlasdb-impl-shared"
            ]
        },
        "com.palantir.atlasdb:atlasdb-persistent-lock-api": {
            "project": true,
            "transitive": [
                "com.palantir.atlasdb:atlasdb-impl-shared"
            ]
        },
        "com.palantir.atlasdb:atlasdb-service": {
            "project": true
        },
        "com.palantir.atlasdb:commons-executors": {
            "project": true,
            "transitive": [
                "com.palantir.atlasdb:atlasdb-commons"
            ]
        },
        "com.palantir.atlasdb:leader-election-api": {
            "project": true,
            "transitive": [
                "com.palantir.atlasdb:leader-election-impl"
            ]
        },
        "com.palantir.atlasdb:leader-election-api-protobufs": {
            "project": true,
            "transitive": [
                "com.palantir.atlasdb:leader-election-api"
            ]
        },
        "com.palantir.atlasdb:leader-election-impl": {
            "project": true,
            "transitive": [
                "com.palantir.atlasdb:atlasdb-config",
                "com.palantir.atlasdb:atlasdb-service"
            ]
        },
        "com.palantir.atlasdb:lock-api": {
            "project": true,
            "transitive": [
                "com.palantir.atlasdb:atlasdb-feign",
                "com.palantir.atlasdb:atlasdb-lock-api",
                "com.palantir.atlasdb:lock-impl"
            ]
        },
        "com.palantir.atlasdb:lock-impl": {
            "project": true,
            "transitive": [
                "com.palantir.atlasdb:atlasdb-config",
                "com.palantir.atlasdb:atlasdb-impl-shared",
                "com.palantir.atlasdb:atlasdb-service"
            ]
        },
        "com.palantir.atlasdb:qos-service-api": {
            "project": true,
            "transitive": [
                "com.palantir.atlasdb:atlasdb-api",
                "com.palantir.atlasdb:atlasdb-client",
                "com.palantir.atlasdb:qos-service-impl"
            ]
        },
        "com.palantir.atlasdb:qos-service-impl": {
            "project": true,
            "transitive": [
                "com.palantir.atlasdb:atlasdb-config"
            ]
        },
        "com.palantir.atlasdb:timestamp-api": {
            "project": true,
            "transitive": [
                "com.palantir.atlasdb:atlasdb-api",
                "com.palantir.atlasdb:atlasdb-impl-shared",
                "com.palantir.atlasdb:lock-api",
                "com.palantir.atlasdb:timestamp-client"
            ]
        },
        "com.palantir.atlasdb:timestamp-client": {
            "project": true,
            "transitive": [
                "com.palantir.atlasdb:atlasdb-config",
                "com.palantir.atlasdb:atlasdb-impl-shared"
            ]
        },
        "com.palantir.common:streams": {
            "locked": "1.9.0",
            "transitive": [
                "com.palantir.atlasdb:atlasdb-impl-shared"
            ]
        },
        "com.palantir.config.crypto:encrypted-config-value": {
            "locked": "1.0.0",
            "transitive": [
                "com.palantir.config.crypto:encrypted-config-value-module"
            ]
        },
        "com.palantir.config.crypto:encrypted-config-value-module": {
            "locked": "1.0.0",
            "transitive": [
                "com.palantir.atlasdb:atlasdb-config"
            ]
        },
        "com.palantir.patches.sourceforge:trove3": {
            "locked": "3.0.3-p5",
            "transitive": [
                "com.palantir.atlasdb:atlasdb-impl-shared",
                "com.palantir.atlasdb:lock-impl"
            ]
        },
        "com.palantir.remoting-api:errors": {
            "locked": "1.4.0",
            "transitive": [
                "com.palantir.remoting3:error-handling"
            ]
        },
        "com.palantir.remoting-api:service-config": {
            "locked": "1.4.0",
            "transitive": [
                "com.palantir.atlasdb:atlasdb-config",
<<<<<<< HEAD
                "com.palantir.remoting3:http-clients"
=======
                "com.palantir.atlasdb:atlasdb-feign"
>>>>>>> 22e129ab
            ]
        },
        "com.palantir.remoting-api:ssl-config": {
            "locked": "1.4.0",
            "transitive": [
                "com.palantir.atlasdb:atlasdb-api",
                "com.palantir.remoting-api:service-config",
                "com.palantir.remoting3:keystores"
            ]
        },
        "com.palantir.remoting-api:tracing": {
            "locked": "1.4.0",
            "transitive": [
                "com.palantir.remoting3:tracing"
            ]
        },
        "com.palantir.remoting2:error-handling": {
            "locked": "2.3.0",
            "transitive": [
                "com.palantir.atlasdb:atlasdb-config"
            ]
        },
        "com.palantir.remoting2:jackson-support": {
            "locked": "2.3.0",
            "transitive": [
                "com.palantir.remoting2:error-handling"
            ]
        },
        "com.palantir.remoting3:error-handling": {
            "locked": "3.5.1",
            "transitive": [
                "com.palantir.remoting3:jaxrs-clients",
                "com.palantir.remoting3:jersey-servers",
                "com.palantir.remoting3:okhttp-clients"
            ]
        },
        "com.palantir.remoting3:http-clients": {
            "locked": "3.5.1",
            "transitive": [
                "com.palantir.remoting3:jaxrs-clients",
                "com.palantir.remoting3:okhttp-clients"
            ]
        },
        "com.palantir.remoting3:jackson-support": {
            "locked": "3.5.1",
            "transitive": [
                "com.palantir.remoting3:error-handling",
                "com.palantir.remoting3:jaxrs-clients",
                "com.palantir.remoting3:tracing"
            ]
        },
        "com.palantir.remoting3:jaxrs-clients": {
            "locked": "3.5.1",
            "transitive": [
                "com.palantir.atlasdb:atlasdb-api",
                "com.palantir.atlasdb:qos-service-api"
            ]
        },
        "com.palantir.remoting3:jersey-servers": {
            "locked": "3.5.1",
            "transitive": [
                "com.palantir.atlasdb:atlasdb-impl-shared"
            ]
        },
        "com.palantir.remoting3:keystores": {
            "locked": "3.5.1",
            "transitive": [
                "com.palantir.atlasdb:atlasdb-config",
                "com.palantir.remoting3:http-clients",
                "com.palantir.remoting3:jaxrs-clients"
            ]
        },
        "com.palantir.remoting3:okhttp-clients": {
            "locked": "3.5.1",
            "transitive": [
                "com.palantir.remoting3:jaxrs-clients"
            ]
        },
        "com.palantir.remoting3:refresh-utils": {
            "locked": "3.5.1",
            "transitive": [
                "com.palantir.remoting3:jaxrs-clients"
            ]
        },
        "com.palantir.remoting3:refresh-utils": {
            "locked": "3.5.1",
            "transitive": [
                "com.palantir.atlasdb:atlasdb-feign"
            ]
        },
        "com.palantir.remoting3:tracing": {
            "locked": "3.5.1",
            "transitive": [
                "com.palantir.atlasdb:atlasdb-client",
                "com.palantir.atlasdb:atlasdb-config",
                "com.palantir.atlasdb:atlasdb-impl-shared",
                "com.palantir.atlasdb:leader-election-impl",
                "com.palantir.atlasdb:lock-impl",
<<<<<<< HEAD
                "com.palantir.remoting3:jersey-servers",
                "com.palantir.remoting3:tracing-okhttp3",
                "com.palantir.tritium:tritium-tracing"
=======
                "com.palantir.remoting3:jersey-servers"
>>>>>>> 22e129ab
            ]
        },
        "com.palantir.remoting3:tracing-okhttp3": {
            "locked": "3.5.1",
            "transitive": [
                "com.palantir.remoting3:jaxrs-clients",
                "com.palantir.remoting3:okhttp-clients"
            ]
        },
        "com.palantir.safe-logging:safe-logging": {
            "locked": "0.1.3",
            "transitive": [
                "com.palantir.atlasdb:atlasdb-client",
                "com.palantir.atlasdb:atlasdb-commons",
                "com.palantir.atlasdb:atlasdb-config",
                "com.palantir.atlasdb:atlasdb-impl-shared",
                "com.palantir.atlasdb:leader-election-impl",
                "com.palantir.atlasdb:lock-api",
                "com.palantir.atlasdb:lock-impl",
                "com.palantir.atlasdb:qos-service-api",
                "com.palantir.atlasdb:timestamp-api",
                "com.palantir.remoting-api:errors",
                "com.palantir.remoting3:jersey-servers",
                "com.palantir.remoting3:tracing",
                "com.palantir.tritium:tritium-core",
                "com.palantir.tritium:tritium-lib",
                "com.palantir.tritium:tritium-metrics",
                "com.palantir.tritium:tritium-slf4j",
                "com.palantir.tritium:tritium-tracing"
            ]
        },
        "com.palantir.tokens:auth-tokens": {
            "locked": "3.0.0",
            "transitive": [
                "com.palantir.remoting-api:service-config"
            ]
        },
        "com.palantir.tritium:tritium-api": {
            "locked": "0.8.4",
            "transitive": [
                "com.palantir.tritium:tritium-core",
                "com.palantir.tritium:tritium-lib",
                "com.palantir.tritium:tritium-metrics",
                "com.palantir.tritium:tritium-slf4j",
                "com.palantir.tritium:tritium-tracing"
            ]
        },
        "com.palantir.tritium:tritium-core": {
            "locked": "0.8.4",
            "transitive": [
                "com.palantir.tritium:tritium-lib",
                "com.palantir.tritium:tritium-metrics",
                "com.palantir.tritium:tritium-slf4j",
                "com.palantir.tritium:tritium-tracing"
            ]
        },
        "com.palantir.tritium:tritium-lib": {
            "locked": "0.8.4",
            "transitive": [
                "com.palantir.atlasdb:atlasdb-client",
                "com.palantir.atlasdb:atlasdb-config"
            ]
        },
        "com.palantir.tritium:tritium-metrics": {
            "locked": "0.8.4",
            "transitive": [
                "com.palantir.tritium:tritium-lib"
            ]
        },
        "com.palantir.tritium:tritium-proxy": {
            "locked": "0.8.4",
            "transitive": [
                "com.palantir.tritium:tritium-lib"
            ]
        },
        "com.palantir.tritium:tritium-slf4j": {
            "locked": "0.8.4",
            "transitive": [
                "com.palantir.tritium:tritium-lib"
            ]
        },
        "com.palantir.tritium:tritium-tracing": {
            "locked": "0.8.4",
            "transitive": [
                "com.palantir.tritium:tritium-lib"
            ]
        },
        "com.squareup.okhttp3:logging-interceptor": {
            "locked": "3.8.1",
            "transitive": [
                "com.palantir.remoting3:okhttp-clients"
            ]
        },
        "com.squareup.okhttp3:okhttp": {
            "locked": "3.8.1",
            "transitive": [
                "com.netflix.feign:feign-okhttp",
                "com.palantir.atlasdb:atlasdb-feign",
                "com.palantir.remoting3:okhttp-clients",
                "com.palantir.remoting3:tracing-okhttp3",
                "com.squareup.okhttp3:logging-interceptor"
            ]
        },
        "com.squareup.okio:okio": {
            "locked": "1.13.0",
            "transitive": [
                "com.squareup.okhttp3:okhttp"
            ]
        },
        "com.squareup:javapoet": {
            "locked": "1.9.0",
            "transitive": [
                "com.palantir.atlasdb:atlasdb-client"
            ]
        },
        "commons-io:commons-io": {
            "locked": "2.1",
            "transitive": [
                "com.palantir.atlasdb:leader-election-impl"
            ]
        },
        "commons-lang:commons-lang": {
            "locked": "2.6",
            "transitive": [
                "com.palantir.atlasdb:atlasdb-client",
                "com.palantir.atlasdb:leader-election-impl"
            ]
        },
        "io.dropwizard.metrics:metrics-core": {
            "locked": "3.2.3",
            "transitive": [
                "com.palantir.atlasdb:atlasdb-commons",
                "com.palantir.remoting3:okhttp-clients"
            ]
        },
        "io.dropwizard:dropwizard-jackson": {
            "locked": "0.9.3",
            "transitive": [
                "com.palantir.atlasdb:atlasdb-config"
            ]
        },
        "io.dropwizard:dropwizard-util": {
            "locked": "0.9.3",
            "transitive": [
                "io.dropwizard:dropwizard-jackson"
            ]
        },
        "javax.inject:javax.inject": {
            "locked": "1",
            "transitive": [
                "com.google.dagger:dagger",
                "com.palantir.atlasdb:atlasdb-service"
            ]
        },
        "javax.validation:validation-api": {
            "locked": "1.1.0.Final",
            "transitive": [
                "com.palantir.atlasdb:atlasdb-api",
                "com.palantir.atlasdb:atlasdb-config",
                "com.palantir.atlasdb:atlasdb-feign"
            ]
        },
        "javax.ws.rs:javax.ws.rs-api": {
            "locked": "2.0.1",
            "transitive": [
                "com.palantir.atlasdb:atlasdb-api",
                "com.palantir.atlasdb:atlasdb-commons",
                "com.palantir.atlasdb:atlasdb-persistent-lock-api",
                "com.palantir.atlasdb:leader-election-api",
                "com.palantir.atlasdb:lock-api",
                "com.palantir.atlasdb:qos-service-api",
                "com.palantir.atlasdb:timestamp-api",
                "com.palantir.remoting-api:errors",
                "com.palantir.remoting2:error-handling",
                "com.palantir.remoting3:error-handling",
                "com.palantir.remoting3:jaxrs-clients"
            ]
        },
        "joda-time:joda-time": {
            "locked": "2.7",
            "transitive": [
                "com.palantir.atlasdb:lock-impl",
                "io.dropwizard:dropwizard-util"
            ]
        },
        "net.jpountz.lz4:lz4": {
            "locked": "1.3.0",
            "transitive": [
                "com.palantir.atlasdb:atlasdb-commons"
            ]
        },
        "org.apache.commons:commons-lang3": {
            "locked": "3.1",
            "transitive": [
                "com.palantir.atlasdb:atlasdb-api",
                "com.palantir.atlasdb:leader-election-api",
                "com.palantir.config.crypto:encrypted-config-value-module"
            ]
        },
        "org.hdrhistogram:HdrHistogram": {
            "locked": "2.1.10",
            "transitive": [
                "com.palantir.atlasdb:atlasdb-client",
                "com.palantir.atlasdb:atlasdb-config"
            ]
        },
        "org.jvnet:animal-sniffer-annotation": {
            "locked": "1.0",
            "transitive": [
                "com.netflix.feign:feign-core"
            ]
        },
        "org.mortbay.jetty.alpn:jetty-alpn-agent": {
            "locked": "2.0.6",
            "transitive": [
                "com.palantir.atlasdb:atlasdb-config"
            ]
        },
        "org.mpierce.metrics.reservoir:hdrhistogram-metrics-reservoir": {
            "locked": "1.1.2",
            "transitive": [
                "com.palantir.tritium:tritium-metrics"
            ]
        },
        "org.slf4j:slf4j-api": {
            "locked": "1.7.5",
            "transitive": [
                "com.netflix.feign:feign-slf4j",
                "com.palantir.atlasdb:atlasdb-commons",
                "com.palantir.remoting2:error-handling",
                "com.palantir.remoting3:error-handling",
                "com.palantir.remoting3:jaxrs-clients",
                "com.palantir.remoting3:okhttp-clients",
                "com.palantir.remoting3:tracing",
                "com.palantir.tokens:auth-tokens",
                "com.palantir.tritium:tritium-core",
                "com.palantir.tritium:tritium-lib",
                "com.palantir.tritium:tritium-metrics",
                "com.palantir.tritium:tritium-slf4j",
                "com.palantir.tritium:tritium-tracing",
                "io.dropwizard.metrics:metrics-core",
                "io.dropwizard:dropwizard-jackson"
            ]
        },
        "org.xerial.snappy:snappy-java": {
            "locked": "1.1.1.7",
            "transitive": [
                "com.palantir.atlasdb:atlasdb-client"
            ]
        },
        "org.yaml:snakeyaml": {
            "locked": "1.12",
            "transitive": [
                "com.fasterxml.jackson.dataformat:jackson-dataformat-yaml",
                "com.palantir.atlasdb:lock-impl"
            ]
        }
    },
    "runtime": {
        "ch.qos.logback:logback-classic": {
            "locked": "1.1.3",
            "transitive": [
                "io.dropwizard:dropwizard-jackson"
            ]
        },
        "ch.qos.logback:logback-core": {
            "locked": "1.1.3",
            "transitive": [
                "ch.qos.logback:logback-classic"
            ]
        },
        "com.fasterxml.jackson.core:jackson-annotations": {
            "locked": "2.6.7",
            "transitive": [
                "com.fasterxml.jackson.core:jackson-databind",
                "com.fasterxml.jackson.datatype:jackson-datatype-joda",
                "com.palantir.atlasdb:atlasdb-api",
                "com.palantir.atlasdb:atlasdb-commons",
                "com.palantir.atlasdb:leader-election-api",
                "com.palantir.atlasdb:lock-api",
                "com.palantir.atlasdb:timestamp-api",
                "com.palantir.atlasdb:timestamp-client",
                "io.dropwizard:dropwizard-jackson",
                "io.dropwizard:dropwizard-util"
            ]
        },
        "com.fasterxml.jackson.core:jackson-core": {
            "locked": "2.6.7",
            "transitive": [
                "com.fasterxml.jackson.core:jackson-databind",
                "com.fasterxml.jackson.dataformat:jackson-dataformat-cbor",
                "com.fasterxml.jackson.dataformat:jackson-dataformat-yaml",
                "com.fasterxml.jackson.datatype:jackson-datatype-guava",
                "com.fasterxml.jackson.datatype:jackson-datatype-jdk7",
                "com.fasterxml.jackson.datatype:jackson-datatype-jdk8",
                "com.fasterxml.jackson.datatype:jackson-datatype-joda",
                "com.fasterxml.jackson.datatype:jackson-datatype-jsr310",
                "com.fasterxml.jackson.jaxrs:jackson-jaxrs-base",
                "com.fasterxml.jackson.jaxrs:jackson-jaxrs-cbor-provider",
                "com.fasterxml.jackson.module:jackson-module-afterburner",
                "com.fasterxml.jackson.module:jackson-module-jaxb-annotations",
                "com.palantir.atlasdb:atlasdb-client",
                "io.dropwizard:dropwizard-jackson"
            ]
        },
        "com.fasterxml.jackson.core:jackson-databind": {
            "locked": "2.6.7",
            "transitive": [
                "com.fasterxml.jackson.datatype:jackson-datatype-guava",
                "com.fasterxml.jackson.datatype:jackson-datatype-jdk7",
                "com.fasterxml.jackson.datatype:jackson-datatype-jdk8",
                "com.fasterxml.jackson.datatype:jackson-datatype-joda",
                "com.fasterxml.jackson.datatype:jackson-datatype-jsr310",
                "com.fasterxml.jackson.jaxrs:jackson-jaxrs-base",
                "com.fasterxml.jackson.jaxrs:jackson-jaxrs-cbor-provider",
                "com.fasterxml.jackson.module:jackson-module-afterburner",
                "com.fasterxml.jackson.module:jackson-module-jaxb-annotations",
                "com.netflix.feign:feign-jackson",
                "com.palantir.atlasdb:atlasdb-api",
                "com.palantir.atlasdb:atlasdb-client",
                "com.palantir.atlasdb:atlasdb-config",
                "com.palantir.atlasdb:atlasdb-persistent-lock-api",
                "com.palantir.atlasdb:lock-api",
                "com.palantir.atlasdb:qos-service-api",
                "com.palantir.atlasdb:timestamp-client",
                "com.palantir.config.crypto:encrypted-config-value",
                "com.palantir.config.crypto:encrypted-config-value-module",
                "com.palantir.remoting-api:errors",
                "com.palantir.remoting-api:ssl-config",
                "com.palantir.remoting-api:tracing",
                "com.palantir.remoting2:error-handling",
                "com.palantir.remoting2:jackson-support",
                "com.palantir.remoting3:jackson-support",
                "com.palantir.remoting3:keystores",
                "com.palantir.remoting3:tracing",
                "com.palantir.tokens:auth-tokens",
                "io.dropwizard:dropwizard-jackson"
            ]
        },
        "com.fasterxml.jackson.dataformat:jackson-dataformat-cbor": {
            "locked": "2.6.7",
            "transitive": [
                "com.fasterxml.jackson.jaxrs:jackson-jaxrs-cbor-provider",
                "com.palantir.remoting3:jackson-support"
            ]
        },
        "com.fasterxml.jackson.dataformat:jackson-dataformat-yaml": {
            "locked": "2.6.7",
            "transitive": [
                "com.palantir.atlasdb:atlasdb-config",
                "com.palantir.config.crypto:encrypted-config-value-module"
            ]
        },
        "com.fasterxml.jackson.datatype:jackson-datatype-guava": {
            "locked": "2.6.7",
            "transitive": [
                "com.palantir.atlasdb:atlasdb-client",
                "com.palantir.remoting2:error-handling",
                "com.palantir.remoting2:jackson-support",
                "com.palantir.remoting3:jackson-support",
                "com.palantir.remoting3:tracing",
                "io.dropwizard:dropwizard-jackson"
            ]
        },
        "com.fasterxml.jackson.datatype:jackson-datatype-jdk7": {
            "locked": "2.6.7",
            "transitive": [
                "com.palantir.atlasdb:atlasdb-config",
                "io.dropwizard:dropwizard-jackson"
            ]
        },
        "com.fasterxml.jackson.datatype:jackson-datatype-jdk8": {
            "locked": "2.6.7",
            "transitive": [
                "com.palantir.atlasdb:atlasdb-config",
                "com.palantir.remoting2:error-handling",
                "com.palantir.remoting2:jackson-support",
                "com.palantir.remoting3:jackson-support",
                "com.palantir.remoting3:tracing",
                "com.palantir.tokens:auth-tokens"
            ]
        },
        "com.fasterxml.jackson.datatype:jackson-datatype-joda": {
            "locked": "2.6.7",
            "transitive": [
                "io.dropwizard:dropwizard-jackson"
            ]
        },
        "com.fasterxml.jackson.datatype:jackson-datatype-jsr310": {
            "locked": "2.6.7",
            "transitive": [
                "com.palantir.atlasdb:atlasdb-config",
                "com.palantir.remoting2:jackson-support",
                "com.palantir.remoting3:jackson-support"
            ]
        },
        "com.fasterxml.jackson.jaxrs:jackson-jaxrs-base": {
            "locked": "2.6.7",
            "transitive": [
                "com.fasterxml.jackson.jaxrs:jackson-jaxrs-cbor-provider"
            ]
        },
        "com.fasterxml.jackson.jaxrs:jackson-jaxrs-cbor-provider": {
            "locked": "2.6.7",
            "transitive": [
                "com.palantir.remoting3:jersey-servers"
            ]
        },
        "com.fasterxml.jackson.module:jackson-module-afterburner": {
            "locked": "2.6.7",
            "transitive": [
                "com.palantir.remoting2:error-handling",
                "com.palantir.remoting2:jackson-support",
                "com.palantir.remoting3:jackson-support",
                "com.palantir.remoting3:jersey-servers",
                "com.palantir.remoting3:tracing",
                "io.dropwizard:dropwizard-jackson"
            ]
        },
        "com.fasterxml.jackson.module:jackson-module-jaxb-annotations": {
            "locked": "2.6.7",
            "transitive": [
                "com.fasterxml.jackson.jaxrs:jackson-jaxrs-cbor-provider"
            ]
        },
        "com.google.code.findbugs:annotations": {
            "locked": "2.0.3",
            "transitive": [
                "com.palantir.atlasdb:atlasdb-api",
                "com.palantir.atlasdb:atlasdb-client",
                "com.palantir.atlasdb:atlasdb-client-protobufs",
                "com.palantir.atlasdb:atlasdb-commons",
                "com.palantir.atlasdb:atlasdb-config",
                "com.palantir.atlasdb:atlasdb-impl-shared",
                "com.palantir.atlasdb:atlasdb-lock-api",
                "com.palantir.atlasdb:atlasdb-persistent-lock-api",
                "com.palantir.atlasdb:atlasdb-service",
                "com.palantir.atlasdb:commons-executors",
                "com.palantir.atlasdb:leader-election-api",
                "com.palantir.atlasdb:leader-election-api-protobufs",
                "com.palantir.atlasdb:leader-election-impl",
                "com.palantir.atlasdb:lock-api",
                "com.palantir.atlasdb:lock-impl",
                "com.palantir.atlasdb:qos-service-api",
                "com.palantir.atlasdb:qos-service-impl",
                "com.palantir.atlasdb:timestamp-api",
                "com.palantir.atlasdb:timestamp-client",
                "com.palantir.tritium:tritium-api",
                "com.palantir.tritium:tritium-core",
                "com.palantir.tritium:tritium-lib",
                "com.palantir.tritium:tritium-metrics",
                "com.palantir.tritium:tritium-slf4j",
                "com.palantir.tritium:tritium-tracing"
            ]
        },
        "com.google.code.findbugs:jsr305": {
            "locked": "3.0.1",
            "transitive": [
                "com.palantir.atlasdb:atlasdb-commons",
                "com.palantir.remoting-api:errors",
                "com.palantir.remoting2:error-handling",
<<<<<<< HEAD
                "com.palantir.remoting3:jaxrs-clients",
                "com.palantir.remoting3:refresh-utils",
                "io.dropwizard:dropwizard-util",
                "org.mpierce.metrics.reservoir:hdrhistogram-metrics-reservoir"
=======
                "com.palantir.remoting3:refresh-utils",
                "io.dropwizard:dropwizard-util"
>>>>>>> 22e129ab
            ]
        },
        "com.google.dagger:dagger": {
            "locked": "2.0.2"
        },
        "com.google.guava:guava": {
            "locked": "18.0",
            "transitive": [
                "com.fasterxml.jackson.datatype:jackson-datatype-guava",
                "com.palantir.atlasdb:atlasdb-commons",
                "com.palantir.common:streams",
                "com.palantir.config.crypto:encrypted-config-value",
                "com.palantir.config.crypto:encrypted-config-value-module",
                "com.palantir.remoting2:error-handling",
                "com.palantir.remoting3:error-handling",
                "com.palantir.remoting3:jaxrs-clients",
                "com.palantir.remoting3:keystores",
<<<<<<< HEAD
                "com.palantir.remoting3:okhttp-clients",
=======
>>>>>>> 22e129ab
                "com.palantir.remoting3:refresh-utils",
                "com.palantir.remoting3:tracing",
                "com.palantir.tritium:tritium-core",
                "com.palantir.tritium:tritium-lib",
                "com.palantir.tritium:tritium-metrics",
                "io.dropwizard:dropwizard-jackson",
                "io.dropwizard:dropwizard-util"
            ]
        },
        "com.google.protobuf:protobuf-java": {
            "locked": "2.6.0",
            "transitive": [
                "com.palantir.atlasdb:atlasdb-client",
                "com.palantir.atlasdb:atlasdb-client-protobufs",
                "com.palantir.atlasdb:leader-election-api-protobufs",
                "com.palantir.atlasdb:leader-election-impl"
            ]
        },
        "com.googlecode.json-simple:json-simple": {
            "locked": "1.1.1",
            "transitive": [
                "com.palantir.atlasdb:atlasdb-client"
            ]
        },
        "com.googlecode.protobuf-java-format:protobuf-java-format": {
            "locked": "1.2",
            "transitive": [
                "com.palantir.atlasdb:atlasdb-client"
            ]
        },
        "com.jcraft:jzlib": {
            "locked": "1.1.3",
            "transitive": [
                "com.palantir.remoting3:jersey-servers"
            ]
        },
        "com.netflix.feign:feign-core": {
            "locked": "8.17.0",
            "transitive": [
                "com.netflix.feign:feign-jackson",
                "com.netflix.feign:feign-jaxrs",
                "com.netflix.feign:feign-okhttp",
                "com.netflix.feign:feign-slf4j"
            ]
        },
        "com.netflix.feign:feign-jackson": {
            "locked": "8.17.0",
            "transitive": [
                "com.palantir.remoting3:jaxrs-clients"
            ]
        },
        "com.netflix.feign:feign-jaxrs": {
            "locked": "8.17.0",
            "transitive": [
                "com.palantir.remoting3:jaxrs-clients"
            ]
        },
        "com.netflix.feign:feign-okhttp": {
            "locked": "8.17.0",
            "transitive": [
                "com.palantir.remoting3:jaxrs-clients"
            ]
        },
        "com.netflix.feign:feign-slf4j": {
            "locked": "8.17.0",
            "transitive": [
                "com.palantir.remoting3:jaxrs-clients"
            ]
        },
        "com.palantir.atlasdb:atlasdb-api": {
            "project": true,
            "transitive": [
                "com.palantir.atlasdb:atlasdb-client",
                "com.palantir.atlasdb:atlasdb-config",
                "com.palantir.atlasdb:atlasdb-lock-api"
            ]
        },
        "com.palantir.atlasdb:atlasdb-client": {
            "project": true,
            "transitive": [
                "com.palantir.atlasdb:atlasdb-impl-shared"
            ]
        },
        "com.palantir.atlasdb:atlasdb-client-protobufs": {
            "project": true,
            "transitive": [
                "com.palantir.atlasdb:atlasdb-client"
            ]
        },
        "com.palantir.atlasdb:atlasdb-commons": {
            "project": true,
            "transitive": [
                "com.palantir.atlasdb:atlasdb-api",
                "com.palantir.atlasdb:atlasdb-client",
                "com.palantir.atlasdb:atlasdb-impl-shared",
                "com.palantir.atlasdb:leader-election-api",
                "com.palantir.atlasdb:leader-election-impl",
                "com.palantir.atlasdb:lock-api",
                "com.palantir.atlasdb:lock-impl",
                "com.palantir.atlasdb:timestamp-client"
            ]
        },
        "com.palantir.atlasdb:atlasdb-config": {
            "project": true,
            "transitive": [
                "com.palantir.atlasdb:atlasdb-service"
            ]
        },
        "com.palantir.atlasdb:atlasdb-feign": {
            "project": true,
            "transitive": [
                "com.palantir.atlasdb:atlasdb-config"
            ]
        },
        "com.palantir.atlasdb:atlasdb-impl-shared": {
            "project": true,
            "transitive": [
                "com.palantir.atlasdb:atlasdb-config"
            ]
        },
        "com.palantir.atlasdb:atlasdb-lock-api": {
            "project": true,
            "transitive": [
                "com.palantir.atlasdb:atlasdb-impl-shared"
            ]
        },
        "com.palantir.atlasdb:atlasdb-persistent-lock-api": {
            "project": true,
            "transitive": [
                "com.palantir.atlasdb:atlasdb-impl-shared"
            ]
        },
        "com.palantir.atlasdb:atlasdb-service": {
            "project": true
        },
        "com.palantir.atlasdb:commons-executors": {
            "project": true,
            "transitive": [
                "com.palantir.atlasdb:atlasdb-commons"
            ]
        },
        "com.palantir.atlasdb:leader-election-api": {
            "project": true,
            "transitive": [
                "com.palantir.atlasdb:leader-election-impl"
            ]
        },
        "com.palantir.atlasdb:leader-election-api-protobufs": {
            "project": true,
            "transitive": [
                "com.palantir.atlasdb:leader-election-api"
            ]
        },
        "com.palantir.atlasdb:leader-election-impl": {
            "project": true,
            "transitive": [
                "com.palantir.atlasdb:atlasdb-config",
                "com.palantir.atlasdb:atlasdb-service"
            ]
        },
        "com.palantir.atlasdb:lock-api": {
            "project": true,
            "transitive": [
                "com.palantir.atlasdb:atlasdb-feign",
                "com.palantir.atlasdb:atlasdb-lock-api",
                "com.palantir.atlasdb:lock-impl"
            ]
        },
        "com.palantir.atlasdb:lock-impl": {
            "project": true,
            "transitive": [
                "com.palantir.atlasdb:atlasdb-config",
                "com.palantir.atlasdb:atlasdb-impl-shared",
                "com.palantir.atlasdb:atlasdb-service"
            ]
        },
        "com.palantir.atlasdb:qos-service-api": {
            "project": true,
            "transitive": [
                "com.palantir.atlasdb:atlasdb-api",
                "com.palantir.atlasdb:atlasdb-client",
                "com.palantir.atlasdb:qos-service-impl"
            ]
        },
        "com.palantir.atlasdb:qos-service-impl": {
            "project": true,
            "transitive": [
                "com.palantir.atlasdb:atlasdb-config"
            ]
        },
        "com.palantir.atlasdb:timestamp-api": {
            "project": true,
            "transitive": [
                "com.palantir.atlasdb:atlasdb-api",
                "com.palantir.atlasdb:atlasdb-impl-shared",
                "com.palantir.atlasdb:lock-api",
                "com.palantir.atlasdb:timestamp-client"
            ]
        },
        "com.palantir.atlasdb:timestamp-client": {
            "project": true,
            "transitive": [
                "com.palantir.atlasdb:atlasdb-config",
                "com.palantir.atlasdb:atlasdb-impl-shared"
            ]
        },
        "com.palantir.common:streams": {
            "locked": "1.9.0",
            "transitive": [
                "com.palantir.atlasdb:atlasdb-impl-shared"
            ]
        },
        "com.palantir.config.crypto:encrypted-config-value": {
            "locked": "1.0.0",
            "transitive": [
                "com.palantir.config.crypto:encrypted-config-value-module"
            ]
        },
        "com.palantir.config.crypto:encrypted-config-value-module": {
            "locked": "1.0.0",
            "transitive": [
                "com.palantir.atlasdb:atlasdb-config"
            ]
        },
        "com.palantir.patches.sourceforge:trove3": {
            "locked": "3.0.3-p5",
            "transitive": [
                "com.palantir.atlasdb:atlasdb-impl-shared",
                "com.palantir.atlasdb:lock-impl"
            ]
        },
        "com.palantir.remoting-api:errors": {
            "locked": "1.4.0",
            "transitive": [
                "com.palantir.remoting3:error-handling"
            ]
        },
        "com.palantir.remoting-api:service-config": {
            "locked": "1.4.0",
            "transitive": [
                "com.palantir.atlasdb:atlasdb-config",
<<<<<<< HEAD
                "com.palantir.remoting3:http-clients"
=======
                "com.palantir.atlasdb:atlasdb-feign"
>>>>>>> 22e129ab
            ]
        },
        "com.palantir.remoting-api:ssl-config": {
            "locked": "1.4.0",
            "transitive": [
                "com.palantir.atlasdb:atlasdb-api",
                "com.palantir.remoting-api:service-config",
                "com.palantir.remoting3:keystores"
            ]
        },
        "com.palantir.remoting-api:tracing": {
            "locked": "1.4.0",
            "transitive": [
                "com.palantir.remoting3:tracing"
            ]
        },
        "com.palantir.remoting2:error-handling": {
            "locked": "2.3.0",
            "transitive": [
                "com.palantir.atlasdb:atlasdb-config"
            ]
        },
        "com.palantir.remoting2:jackson-support": {
            "locked": "2.3.0",
            "transitive": [
                "com.palantir.remoting2:error-handling"
            ]
        },
        "com.palantir.remoting3:error-handling": {
            "locked": "3.5.1",
            "transitive": [
                "com.palantir.remoting3:jaxrs-clients",
                "com.palantir.remoting3:jersey-servers",
                "com.palantir.remoting3:okhttp-clients"
            ]
        },
        "com.palantir.remoting3:http-clients": {
            "locked": "3.5.1",
            "transitive": [
                "com.palantir.remoting3:jaxrs-clients",
                "com.palantir.remoting3:okhttp-clients"
            ]
        },
        "com.palantir.remoting3:jackson-support": {
            "locked": "3.5.1",
            "transitive": [
                "com.palantir.remoting3:error-handling",
                "com.palantir.remoting3:jaxrs-clients",
                "com.palantir.remoting3:tracing"
            ]
        },
        "com.palantir.remoting3:jaxrs-clients": {
            "locked": "3.5.1",
            "transitive": [
                "com.palantir.atlasdb:atlasdb-api",
                "com.palantir.atlasdb:qos-service-api"
            ]
        },
        "com.palantir.remoting3:jersey-servers": {
            "locked": "3.5.1",
            "transitive": [
                "com.palantir.atlasdb:atlasdb-impl-shared"
            ]
        },
        "com.palantir.remoting3:keystores": {
            "locked": "3.5.1",
            "transitive": [
                "com.palantir.atlasdb:atlasdb-config",
                "com.palantir.remoting3:http-clients",
                "com.palantir.remoting3:jaxrs-clients"
            ]
        },
        "com.palantir.remoting3:okhttp-clients": {
            "locked": "3.5.1",
            "transitive": [
                "com.palantir.remoting3:jaxrs-clients"
            ]
        },
        "com.palantir.remoting3:refresh-utils": {
            "locked": "3.5.1",
            "transitive": [
                "com.palantir.remoting3:jaxrs-clients"
            ]
        },
        "com.palantir.remoting3:refresh-utils": {
            "locked": "3.5.1",
            "transitive": [
                "com.palantir.atlasdb:atlasdb-feign"
            ]
        },
        "com.palantir.remoting3:tracing": {
            "locked": "3.5.1",
            "transitive": [
                "com.palantir.atlasdb:atlasdb-client",
                "com.palantir.atlasdb:atlasdb-config",
                "com.palantir.atlasdb:atlasdb-impl-shared",
                "com.palantir.atlasdb:leader-election-impl",
                "com.palantir.atlasdb:lock-impl",
<<<<<<< HEAD
                "com.palantir.remoting3:jersey-servers",
                "com.palantir.remoting3:tracing-okhttp3",
                "com.palantir.tritium:tritium-tracing"
=======
                "com.palantir.remoting3:jersey-servers"
>>>>>>> 22e129ab
            ]
        },
        "com.palantir.remoting3:tracing-okhttp3": {
            "locked": "3.5.1",
            "transitive": [
                "com.palantir.remoting3:jaxrs-clients",
                "com.palantir.remoting3:okhttp-clients"
            ]
        },
        "com.palantir.safe-logging:safe-logging": {
            "locked": "0.1.3",
            "transitive": [
                "com.palantir.atlasdb:atlasdb-client",
                "com.palantir.atlasdb:atlasdb-commons",
                "com.palantir.atlasdb:atlasdb-config",
                "com.palantir.atlasdb:atlasdb-impl-shared",
                "com.palantir.atlasdb:leader-election-impl",
                "com.palantir.atlasdb:lock-api",
                "com.palantir.atlasdb:lock-impl",
                "com.palantir.atlasdb:qos-service-api",
                "com.palantir.atlasdb:timestamp-api",
                "com.palantir.remoting-api:errors",
                "com.palantir.remoting3:jersey-servers",
                "com.palantir.remoting3:tracing",
                "com.palantir.tritium:tritium-core",
                "com.palantir.tritium:tritium-lib",
                "com.palantir.tritium:tritium-metrics",
                "com.palantir.tritium:tritium-slf4j",
                "com.palantir.tritium:tritium-tracing"
            ]
        },
        "com.palantir.tokens:auth-tokens": {
            "locked": "3.0.0",
            "transitive": [
                "com.palantir.remoting-api:service-config"
            ]
        },
        "com.palantir.tritium:tritium-api": {
            "locked": "0.8.4",
            "transitive": [
                "com.palantir.tritium:tritium-core",
                "com.palantir.tritium:tritium-lib",
                "com.palantir.tritium:tritium-metrics",
                "com.palantir.tritium:tritium-slf4j",
                "com.palantir.tritium:tritium-tracing"
            ]
        },
        "com.palantir.tritium:tritium-core": {
            "locked": "0.8.4",
            "transitive": [
                "com.palantir.tritium:tritium-lib",
                "com.palantir.tritium:tritium-metrics",
                "com.palantir.tritium:tritium-slf4j",
                "com.palantir.tritium:tritium-tracing"
            ]
        },
        "com.palantir.tritium:tritium-lib": {
            "locked": "0.8.4",
            "transitive": [
                "com.palantir.atlasdb:atlasdb-client",
                "com.palantir.atlasdb:atlasdb-config"
            ]
        },
        "com.palantir.tritium:tritium-metrics": {
            "locked": "0.8.4",
            "transitive": [
                "com.palantir.tritium:tritium-lib"
            ]
        },
        "com.palantir.tritium:tritium-proxy": {
            "locked": "0.8.4",
            "transitive": [
                "com.palantir.tritium:tritium-lib"
            ]
        },
        "com.palantir.tritium:tritium-slf4j": {
            "locked": "0.8.4",
            "transitive": [
                "com.palantir.tritium:tritium-lib"
            ]
        },
        "com.palantir.tritium:tritium-tracing": {
            "locked": "0.8.4",
            "transitive": [
                "com.palantir.tritium:tritium-lib"
            ]
        },
        "com.squareup.okhttp3:logging-interceptor": {
            "locked": "3.8.1",
            "transitive": [
                "com.palantir.remoting3:okhttp-clients"
            ]
        },
        "com.squareup.okhttp3:okhttp": {
            "locked": "3.8.1",
            "transitive": [
                "com.netflix.feign:feign-okhttp",
                "com.palantir.atlasdb:atlasdb-feign",
                "com.palantir.remoting3:okhttp-clients",
                "com.palantir.remoting3:tracing-okhttp3",
                "com.squareup.okhttp3:logging-interceptor"
            ]
        },
        "com.squareup.okio:okio": {
            "locked": "1.13.0",
            "transitive": [
                "com.squareup.okhttp3:okhttp"
            ]
        },
        "com.squareup:javapoet": {
            "locked": "1.9.0",
            "transitive": [
                "com.palantir.atlasdb:atlasdb-client"
            ]
        },
        "commons-io:commons-io": {
            "locked": "2.1",
            "transitive": [
                "com.palantir.atlasdb:leader-election-impl"
            ]
        },
        "commons-lang:commons-lang": {
            "locked": "2.6",
            "transitive": [
                "com.palantir.atlasdb:atlasdb-client",
                "com.palantir.atlasdb:leader-election-impl"
            ]
        },
        "io.dropwizard.metrics:metrics-core": {
            "locked": "3.2.3",
            "transitive": [
                "com.palantir.atlasdb:atlasdb-commons",
                "com.palantir.remoting3:okhttp-clients"
            ]
        },
        "io.dropwizard:dropwizard-jackson": {
            "locked": "0.9.3",
            "transitive": [
                "com.palantir.atlasdb:atlasdb-config"
            ]
        },
        "io.dropwizard:dropwizard-util": {
            "locked": "0.9.3",
            "transitive": [
                "io.dropwizard:dropwizard-jackson"
            ]
        },
        "javax.inject:javax.inject": {
            "locked": "1",
            "transitive": [
                "com.google.dagger:dagger",
                "com.palantir.atlasdb:atlasdb-service"
            ]
        },
        "javax.validation:validation-api": {
            "locked": "1.1.0.Final",
            "transitive": [
                "com.palantir.atlasdb:atlasdb-api",
                "com.palantir.atlasdb:atlasdb-config",
                "com.palantir.atlasdb:atlasdb-feign"
            ]
        },
        "javax.ws.rs:javax.ws.rs-api": {
            "locked": "2.0.1",
            "transitive": [
                "com.palantir.atlasdb:atlasdb-api",
                "com.palantir.atlasdb:atlasdb-commons",
                "com.palantir.atlasdb:atlasdb-persistent-lock-api",
                "com.palantir.atlasdb:leader-election-api",
                "com.palantir.atlasdb:lock-api",
                "com.palantir.atlasdb:qos-service-api",
                "com.palantir.atlasdb:timestamp-api",
                "com.palantir.remoting-api:errors",
                "com.palantir.remoting2:error-handling",
                "com.palantir.remoting3:error-handling",
                "com.palantir.remoting3:jaxrs-clients"
            ]
        },
        "joda-time:joda-time": {
            "locked": "2.7",
            "transitive": [
                "com.palantir.atlasdb:lock-impl",
                "io.dropwizard:dropwizard-util"
            ]
        },
        "net.jpountz.lz4:lz4": {
            "locked": "1.3.0",
            "transitive": [
                "com.palantir.atlasdb:atlasdb-commons"
            ]
        },
        "org.apache.commons:commons-lang3": {
            "locked": "3.1",
            "transitive": [
                "com.palantir.atlasdb:atlasdb-api",
                "com.palantir.atlasdb:leader-election-api",
                "com.palantir.config.crypto:encrypted-config-value-module"
            ]
        },
        "org.hdrhistogram:HdrHistogram": {
            "locked": "2.1.10",
            "transitive": [
                "com.palantir.atlasdb:atlasdb-client",
                "com.palantir.atlasdb:atlasdb-config"
            ]
        },
        "org.jvnet:animal-sniffer-annotation": {
            "locked": "1.0",
            "transitive": [
                "com.netflix.feign:feign-core"
            ]
        },
        "org.mortbay.jetty.alpn:jetty-alpn-agent": {
            "locked": "2.0.6",
            "transitive": [
                "com.palantir.atlasdb:atlasdb-config"
            ]
        },
        "org.mpierce.metrics.reservoir:hdrhistogram-metrics-reservoir": {
            "locked": "1.1.2",
            "transitive": [
                "com.palantir.tritium:tritium-metrics"
            ]
        },
        "org.slf4j:slf4j-api": {
            "locked": "1.7.5",
            "transitive": [
                "com.netflix.feign:feign-slf4j",
                "com.palantir.atlasdb:atlasdb-commons",
                "com.palantir.remoting2:error-handling",
                "com.palantir.remoting3:error-handling",
                "com.palantir.remoting3:jaxrs-clients",
                "com.palantir.remoting3:okhttp-clients",
                "com.palantir.remoting3:tracing",
                "com.palantir.tokens:auth-tokens",
                "com.palantir.tritium:tritium-core",
                "com.palantir.tritium:tritium-lib",
                "com.palantir.tritium:tritium-metrics",
                "com.palantir.tritium:tritium-slf4j",
                "com.palantir.tritium:tritium-tracing",
                "io.dropwizard.metrics:metrics-core",
                "io.dropwizard:dropwizard-jackson"
            ]
        },
        "org.xerial.snappy:snappy-java": {
            "locked": "1.1.1.7",
            "transitive": [
                "com.palantir.atlasdb:atlasdb-client"
            ]
        },
        "org.yaml:snakeyaml": {
            "locked": "1.12",
            "transitive": [
                "com.fasterxml.jackson.dataformat:jackson-dataformat-yaml",
                "com.palantir.atlasdb:lock-impl"
            ]
        }
    }
}<|MERGE_RESOLUTION|>--- conflicted
+++ resolved
@@ -202,15 +202,9 @@
                 "com.palantir.atlasdb:atlasdb-commons",
                 "com.palantir.remoting-api:errors",
                 "com.palantir.remoting2:error-handling",
-<<<<<<< HEAD
                 "com.palantir.remoting3:jaxrs-clients",
                 "com.palantir.remoting3:refresh-utils",
-                "io.dropwizard:dropwizard-util",
-                "org.mpierce.metrics.reservoir:hdrhistogram-metrics-reservoir"
-=======
-                "com.palantir.remoting3:refresh-utils",
                 "io.dropwizard:dropwizard-util"
->>>>>>> 22e129ab
             ]
         },
         "com.google.dagger:dagger": {
@@ -228,10 +222,7 @@
                 "com.palantir.remoting3:error-handling",
                 "com.palantir.remoting3:jaxrs-clients",
                 "com.palantir.remoting3:keystores",
-<<<<<<< HEAD
                 "com.palantir.remoting3:okhttp-clients",
-=======
->>>>>>> 22e129ab
                 "com.palantir.remoting3:refresh-utils",
                 "com.palantir.remoting3:tracing",
                 "com.palantir.tritium:tritium-core",
@@ -473,11 +464,8 @@
             "locked": "1.4.0",
             "transitive": [
                 "com.palantir.atlasdb:atlasdb-config",
-<<<<<<< HEAD
+                "com.palantir.atlasdb:atlasdb-feign",
                 "com.palantir.remoting3:http-clients"
-=======
-                "com.palantir.atlasdb:atlasdb-feign"
->>>>>>> 22e129ab
             ]
         },
         "com.palantir.remoting-api:ssl-config": {
@@ -559,13 +547,8 @@
         "com.palantir.remoting3:refresh-utils": {
             "locked": "3.5.1",
             "transitive": [
+                "com.palantir.atlasdb:atlasdb-feign",
                 "com.palantir.remoting3:jaxrs-clients"
-            ]
-        },
-        "com.palantir.remoting3:refresh-utils": {
-            "locked": "3.5.1",
-            "transitive": [
-                "com.palantir.atlasdb:atlasdb-feign"
             ]
         },
         "com.palantir.remoting3:tracing": {
@@ -576,13 +559,8 @@
                 "com.palantir.atlasdb:atlasdb-impl-shared",
                 "com.palantir.atlasdb:leader-election-impl",
                 "com.palantir.atlasdb:lock-impl",
-<<<<<<< HEAD
                 "com.palantir.remoting3:jersey-servers",
-                "com.palantir.remoting3:tracing-okhttp3",
-                "com.palantir.tritium:tritium-tracing"
-=======
-                "com.palantir.remoting3:jersey-servers"
->>>>>>> 22e129ab
+                "com.palantir.remoting3:tracing-okhttp3"
             ]
         },
         "com.palantir.remoting3:tracing-okhttp3": {
@@ -1044,15 +1022,9 @@
                 "com.palantir.atlasdb:atlasdb-commons",
                 "com.palantir.remoting-api:errors",
                 "com.palantir.remoting2:error-handling",
-<<<<<<< HEAD
                 "com.palantir.remoting3:jaxrs-clients",
                 "com.palantir.remoting3:refresh-utils",
-                "io.dropwizard:dropwizard-util",
-                "org.mpierce.metrics.reservoir:hdrhistogram-metrics-reservoir"
-=======
-                "com.palantir.remoting3:refresh-utils",
                 "io.dropwizard:dropwizard-util"
->>>>>>> 22e129ab
             ]
         },
         "com.google.dagger:dagger": {
@@ -1070,10 +1042,7 @@
                 "com.palantir.remoting3:error-handling",
                 "com.palantir.remoting3:jaxrs-clients",
                 "com.palantir.remoting3:keystores",
-<<<<<<< HEAD
                 "com.palantir.remoting3:okhttp-clients",
-=======
->>>>>>> 22e129ab
                 "com.palantir.remoting3:refresh-utils",
                 "com.palantir.remoting3:tracing",
                 "com.palantir.tritium:tritium-core",
@@ -1315,11 +1284,8 @@
             "locked": "1.4.0",
             "transitive": [
                 "com.palantir.atlasdb:atlasdb-config",
-<<<<<<< HEAD
+                "com.palantir.atlasdb:atlasdb-feign",
                 "com.palantir.remoting3:http-clients"
-=======
-                "com.palantir.atlasdb:atlasdb-feign"
->>>>>>> 22e129ab
             ]
         },
         "com.palantir.remoting-api:ssl-config": {
@@ -1401,13 +1367,8 @@
         "com.palantir.remoting3:refresh-utils": {
             "locked": "3.5.1",
             "transitive": [
+                "com.palantir.atlasdb:atlasdb-feign",
                 "com.palantir.remoting3:jaxrs-clients"
-            ]
-        },
-        "com.palantir.remoting3:refresh-utils": {
-            "locked": "3.5.1",
-            "transitive": [
-                "com.palantir.atlasdb:atlasdb-feign"
             ]
         },
         "com.palantir.remoting3:tracing": {
@@ -1418,13 +1379,8 @@
                 "com.palantir.atlasdb:atlasdb-impl-shared",
                 "com.palantir.atlasdb:leader-election-impl",
                 "com.palantir.atlasdb:lock-impl",
-<<<<<<< HEAD
                 "com.palantir.remoting3:jersey-servers",
-                "com.palantir.remoting3:tracing-okhttp3",
-                "com.palantir.tritium:tritium-tracing"
-=======
-                "com.palantir.remoting3:jersey-servers"
->>>>>>> 22e129ab
+                "com.palantir.remoting3:tracing-okhttp3"
             ]
         },
         "com.palantir.remoting3:tracing-okhttp3": {
