/*
 * (c) Copyright 2018 Palantir Technologies Inc. All rights reserved.
 *
 * Licensed under the Apache License, Version 2.0 (the "License");
 * you may not use this file except in compliance with the License.
 * You may obtain a copy of the License at
 *
 *     http://www.apache.org/licenses/LICENSE-2.0
 *
 * Unless required by applicable law or agreed to in writing, software
 * distributed under the License is distributed on an "AS IS" BASIS,
 * WITHOUT WARRANTIES OR CONDITIONS OF ANY KIND, either express or implied.
 * See the License for the specific language governing permissions and
 * limitations under the License.
 */
package com.palantir.atlasdb.keyvalue.cassandra;

import static org.assertj.core.api.Assertions.assertThat;
import static org.assertj.core.api.Assertions.assertThatThrownBy;

import java.util.concurrent.ThreadLocalRandom;

import org.junit.Before;
import org.junit.ClassRule;
import org.junit.Rule;
import org.junit.Test;
import org.junit.rules.RuleChain;

import com.google.common.collect.ImmutableMap;
import com.palantir.atlasdb.AtlasDbConstants;
import com.palantir.atlasdb.containers.CassandraResource;
import com.palantir.atlasdb.encoding.PtBytes;
import com.palantir.atlasdb.keyvalue.api.Cell;
import com.palantir.flake.ShouldRetry;
import com.palantir.timestamp.TimestampBoundStore;

@ShouldRetry
public class CassandraTimestampBackupIntegrationTest {
    private static final long INITIAL_VALUE = CassandraTimestampUtils.INITIAL_VALUE;
    private static final long TIMESTAMP_1 = INITIAL_VALUE + 1000;
    private static final long TIMESTAMP_2 = TIMESTAMP_1 + 1000;
    private static final long TIMESTAMP_3 = TIMESTAMP_2 + 1000;

    @ClassRule
<<<<<<< HEAD
    public static final CassandraResource CASSANDRA = new CassandraResource();


=======
    public static final CassandraResource CASSANDRA = new CassandraResource(
            CassandraTimestampIntegrationTest.class);

>>>>>>> c26679fa
    private final CassandraKeyValueService kv = CASSANDRA.getDefaultKvs();
    private final TimestampBoundStore timestampBoundStore = CassandraTimestampBoundStore.create(kv);
    private final CassandraTimestampBackupRunner backupRunner = new CassandraTimestampBackupRunner(kv);

    @Rule
<<<<<<< HEAD
    public final RuleChain ruleChain = SchemaMutationLockReleasingRule.createChainedReleaseAndRetry(CASSANDRA);
=======
    public final RuleChain ruleChain = SchemaMutationLockReleasingRule.createChainedReleaseAndRetry(kv,
            CASSANDRA.getConfig());
>>>>>>> c26679fa

    @Before
    public void setUp() {
        kv.dropTable(AtlasDbConstants.TIMESTAMP_TABLE);
        backupRunner.ensureTimestampTableExists();
    }

    @Test
    public void canBackupWithDefaultValue() {
        assertThat(backupRunner.backupExistingTimestamp())
                .isEqualTo(CassandraTimestampUtils.INITIAL_VALUE);
    }

    @Test
    public void canBackupAlreadyStoredBound() {
        timestampBoundStore.getUpperLimit();
        timestampBoundStore.storeUpperLimit(TIMESTAMP_1);
        assertThat(backupRunner.backupExistingTimestamp()).isEqualTo(TIMESTAMP_1);
    }

    @Test
    public void cannotReadAfterBackup() {
        backupRunner.backupExistingTimestamp();
        assertBoundNotReadable();
    }

    @Test
    public void canBackupMultipleTimes() {
        assertThat(backupRunner.backupExistingTimestamp()).isEqualTo(INITIAL_VALUE);
        assertThat(backupRunner.backupExistingTimestamp()).isEqualTo(INITIAL_VALUE);
        assertThat(backupRunner.backupExistingTimestamp()).isEqualTo(INITIAL_VALUE);
        assertBoundNotReadable();
    }

    @Test
    public void resilientToMultipleConcurrentBackups() {
        CassandraTestTools.executeInParallelOnExecutorService(backupRunner::backupExistingTimestamp);
        assertBoundNotReadable();
        backupRunner.restoreFromBackup();
        assertBoundEquals(INITIAL_VALUE);
    }

    @Test
    public void backsUpDefaultValueIfNoBoundExists() {
        backupRunner.backupExistingTimestamp();
        backupRunner.restoreFromBackup();
        assertBoundEquals(INITIAL_VALUE);
    }

    @Test
    public void backsUpKnownBoundIfExists() {
        timestampBoundStore.getUpperLimit();
        timestampBoundStore.storeUpperLimit(TIMESTAMP_1);
        backupRunner.backupExistingTimestamp();
        backupRunner.restoreFromBackup();
        assertBoundEquals(TIMESTAMP_1);
    }

    @Test
    public void restoreDoesNothingIfTimestampIsReadable() {
        backupRunner.restoreFromBackup();
        assertBoundEquals(INITIAL_VALUE);
    }

    @Test
    public void backupThrowsIfBothBoundsReadable() {
        setupTwoReadableBoundsInKv();
        assertThatThrownBy(backupRunner::backupExistingTimestamp).isInstanceOf(IllegalStateException.class);
    }

    @Test
    public void restoreThrowsIfBothBoundsReadable() {
        setupTwoReadableBoundsInKv();
        assertThatThrownBy(backupRunner::restoreFromBackup).isInstanceOf(IllegalStateException.class);
    }

    @Test
    public void ignoresInvalidBackupIfDataAvailable() {
        timestampBoundStore.getUpperLimit();
        timestampBoundStore.storeUpperLimit(TIMESTAMP_3);
        backupRunner.restoreFromBackup();
        assertBoundEquals(TIMESTAMP_3);
    }

    @Test
    public void canBackupAndRestoreMultipleTimes() {
        timestampBoundStore.getUpperLimit();
        timestampBoundStore.storeUpperLimit(TIMESTAMP_1);
        backupRunner.backupExistingTimestamp();
        assertBoundNotReadable();
        backupRunner.restoreFromBackup();
        assertBoundEquals(TIMESTAMP_1);

        timestampBoundStore.getUpperLimit();
        timestampBoundStore.storeUpperLimit(TIMESTAMP_2);
        backupRunner.backupExistingTimestamp();
        assertBoundNotReadable();
        backupRunner.restoreFromBackup();
        assertBoundEquals(TIMESTAMP_2);
    }

    @Test
    public void canRestoreTwice() {
        backupRunner.backupExistingTimestamp();
        backupRunner.restoreFromBackup();
        backupRunner.restoreFromBackup();
        assertBoundEquals(INITIAL_VALUE);
    }

    @Test
    public void multipleRestoresDoNotMakeUsGoBackInTime() {
        backupRunner.backupExistingTimestamp();
        backupRunner.restoreFromBackup();
        timestampBoundStore.getUpperLimit();
        timestampBoundStore.storeUpperLimit(TIMESTAMP_2);
        backupRunner.restoreFromBackup();
        assertBoundEquals(TIMESTAMP_2); // in particular, not TIMESTAMP_1
    }

    @Test
    public void resilientToMultipleConcurrentRestores() {
        backupRunner.backupExistingTimestamp();
        CassandraTestTools.executeInParallelOnExecutorService(() -> {
            CassandraTimestampBackupRunner runner = new CassandraTimestampBackupRunner(kv);
            runner.restoreFromBackup();
        });
        assertBoundEquals(INITIAL_VALUE);
    }

    @Test
    public void stateIsWellDefinedEvenUnderConcurrentBackupsAndRestores() {
        timestampBoundStore.getUpperLimit();
        timestampBoundStore.storeUpperLimit(TIMESTAMP_3);
        CassandraTestTools.executeInParallelOnExecutorService(() -> {
            CassandraTimestampBackupRunner runner = new CassandraTimestampBackupRunner(kv);
            try {
                if (ThreadLocalRandom.current().nextBoolean()) {
                    runner.backupExistingTimestamp();
                } else {
                    runner.restoreFromBackup();
                }
            } catch (IllegalStateException exception) {
                // This is possible under concurrent backup *and* restore.
                // The point of this test is to ensure that the table is in a well defined state at the end.
            }
        });
        backupRunner.restoreFromBackup();
        assertThat(timestampBoundStore.getUpperLimit()).isEqualTo(TIMESTAMP_3);
    }

    @Test
    public void backupThrowsIfTimestampTableDoesNotExist() {
        kv.dropTable(AtlasDbConstants.TIMESTAMP_TABLE);
        assertThatThrownBy(backupRunner::backupExistingTimestamp).isInstanceOf(IllegalStateException.class);
    }

    @Test
    public void restoreThrowsIfTimestampTableDoesNotExist() {
        kv.dropTable(AtlasDbConstants.TIMESTAMP_TABLE);
        assertThatThrownBy(backupRunner::restoreFromBackup).isInstanceOf(IllegalStateException.class);
    }

    private void assertBoundEquals(long timestampBound) {
        assertThat(timestampBoundStore.getUpperLimit()).isEqualTo(timestampBound);
    }

    private void assertBoundNotReadable() {
        assertThatThrownBy(timestampBoundStore::getUpperLimit).isInstanceOf(IllegalStateException.class);
    }

    private void setupTwoReadableBoundsInKv() {
        backupRunner.backupExistingTimestamp();
        byte[] rowAndColumnNameBytes = PtBytes.toBytes(CassandraTimestampUtils.ROW_AND_COLUMN_NAME);
        kv.put(AtlasDbConstants.TIMESTAMP_TABLE,
                ImmutableMap.of(Cell.create(rowAndColumnNameBytes, rowAndColumnNameBytes), PtBytes.toBytes(0L)),
                Long.MAX_VALUE - 1);
    }
}<|MERGE_RESOLUTION|>--- conflicted
+++ resolved
@@ -42,26 +42,14 @@
     private static final long TIMESTAMP_3 = TIMESTAMP_2 + 1000;
 
     @ClassRule
-<<<<<<< HEAD
     public static final CassandraResource CASSANDRA = new CassandraResource();
 
-
-=======
-    public static final CassandraResource CASSANDRA = new CassandraResource(
-            CassandraTimestampIntegrationTest.class);
-
->>>>>>> c26679fa
     private final CassandraKeyValueService kv = CASSANDRA.getDefaultKvs();
     private final TimestampBoundStore timestampBoundStore = CassandraTimestampBoundStore.create(kv);
     private final CassandraTimestampBackupRunner backupRunner = new CassandraTimestampBackupRunner(kv);
 
     @Rule
-<<<<<<< HEAD
     public final RuleChain ruleChain = SchemaMutationLockReleasingRule.createChainedReleaseAndRetry(CASSANDRA);
-=======
-    public final RuleChain ruleChain = SchemaMutationLockReleasingRule.createChainedReleaseAndRetry(kv,
-            CASSANDRA.getConfig());
->>>>>>> c26679fa
 
     @Before
     public void setUp() {
